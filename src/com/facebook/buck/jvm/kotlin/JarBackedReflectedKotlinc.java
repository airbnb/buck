/*
 * Copyright (c) Facebook, Inc. and its affiliates.
 *
 * Licensed under the Apache License, Version 2.0 (the "License");
 * you may not use this file except in compliance with the License.
 * You may obtain a copy of the License at
 *
 *     http://www.apache.org/licenses/LICENSE-2.0
 *
 * Unless required by applicable law or agreed to in writing, software
 * distributed under the License is distributed on an "AS IS" BASIS,
 * WITHOUT WARRANTIES OR CONDITIONS OF ANY KIND, either express or implied.
 * See the License for the specific language governing permissions and
 * limitations under the License.
 */

package com.facebook.buck.jvm.kotlin;

import com.facebook.buck.core.build.execution.context.ExecutionContext;
import com.facebook.buck.core.exceptions.HumanReadableException;
import com.facebook.buck.core.model.BuildTarget;
import com.facebook.buck.core.rulekey.AddToRuleKey;
import com.facebook.buck.core.sourcepath.SourcePath;
import com.facebook.buck.core.sourcepath.resolver.SourcePathResolverAdapter;
import com.facebook.buck.io.filesystem.ProjectFilesystem;
import com.facebook.buck.jvm.java.javax.SynchronizedToolProvider;
import com.facebook.buck.util.ClassLoaderCache;
import com.google.common.base.Joiner;
import com.google.common.collect.ImmutableList;
import com.google.common.collect.ImmutableMap;
import com.google.common.collect.ImmutableSortedSet;
import java.io.PrintStream;
import java.lang.reflect.InvocationTargetException;
import java.lang.reflect.Method;
import java.net.MalformedURLException;
import java.net.URL;
import java.nio.file.Path;
import java.util.List;
import java.util.Map;
import java.util.Optional;
import java.util.Set;
import java.util.concurrent.ConcurrentHashMap;
import java.util.function.Function;
import java.util.stream.Collectors;

public class JarBackedReflectedKotlinc implements Kotlinc {

  private static final String COMPILER_CLASS = "org.jetbrains.kotlin.cli.jvm.K2JVMCompiler";
  private static final String EXIT_CODE_CLASS = "org.jetbrains.kotlin.cli.common.ExitCode";
<<<<<<< HEAD

  private static final String FOLDER_PREFIX = "libexec/lib";

  private static final String KOTLIN_ANNOTATION_PROCESSING =
      "kotlin-annotation-processing-gradle.jar";

  private static final String KOTLIN_COMPILER_EMBEDDABLE = "kotlin-compiler-embeddable.jar";
  private static final String KOTLIN_REFLECT = "kotlin-reflect.jar";
  private static final String KOTLIN_SCRIPT_RUNTIME = "kotlin-script-runtime.jar";
  private static final String KOTLIN_STDLIB = "kotlin-stdlib.jar";

  private static final ImmutableList<String> HOME_LIBRARIES_JAR =
      ImmutableList.of(
          KOTLIN_COMPILER_EMBEDDABLE, KOTLIN_REFLECT, KOTLIN_SCRIPT_RUNTIME, KOTLIN_STDLIB);
=======
  private static final KotlincVersion VERSION = ImmutableKotlincVersion.of("in memory");
>>>>>>> f180cdb4

  private static final Function<Path, URL> PATH_TO_URL =
      p -> {
        try {
          return p.toUri().toURL();
        } catch (MalformedURLException e) {
          throw new RuntimeException(e);
        }
      };

  // Used to hang onto the KotlinDaemonShim for the life of the buckd process
  private static final Map<Set<String>, Object> kotlinShims = new ConcurrentHashMap<>();

  @AddToRuleKey private final SourcePath kotlinHome;

  JarBackedReflectedKotlinc(SourcePath kotlinHome) {
    this.kotlinHome = kotlinHome;
  }

  @Override
  public String getDescription(
      ImmutableList<String> options,
      ImmutableSortedSet<Path> javaSourceFilePaths,
      Path pathToSrcsList) {
    StringBuilder builder = new StringBuilder("kotlinc ");
    Joiner.on(" ").appendTo(builder, options);
    builder.append(" ");
    builder.append("@").append(pathToSrcsList);

    return builder.toString();
  }

  @Override
  public String getShortName() {
    return "kotlinc";
  }

  @Override
<<<<<<< HEAD
  public Path getAnnotationProcessorPath(SourcePathResolver sourcePathResolver) {
    return sourcePathResolver
        .getAbsolutePath(this.kotlinHome)
        .resolve(FOLDER_PREFIX)
        .resolve(KOTLIN_ANNOTATION_PROCESSING);
  }

  @Override
  public Path getStdlibPath(SourcePathResolver sourcePathResolver) {
    return sourcePathResolver
        .getAbsolutePath(this.kotlinHome)
        .resolve(FOLDER_PREFIX)
        .resolve(KOTLIN_STDLIB);
  }

  @Override
  public ImmutableList<Path> getHomeLibraries(SourcePathResolver sourcePathResolver) {
    return HOME_LIBRARIES_JAR
        .stream()
        .map(
            jar ->
                sourcePathResolver
                    .getAbsolutePath(this.kotlinHome)
                    .resolve(FOLDER_PREFIX)
                    .resolve(jar))
        .collect(ImmutableList.toImmutableList());
=======
  public Path getAnnotationProcessorPath(SourcePathResolverAdapter sourcePathResolverAdapter) {
    return annotationProcessingClassPath;
  }

  @Override
  public Path getStdlibPath(SourcePathResolverAdapter sourcePathResolverAdapter) {
    return standardLibraryClasspath;
>>>>>>> f180cdb4
  }

  @Override
  public ImmutableList<Path> getAdditionalClasspathEntries(
      SourcePathResolverAdapter sourcePathResolverAdapter) {
    return ImmutableList.of(getStdlibPath(sourcePathResolverAdapter));
  }

  @Override
  public ImmutableList<String> getCommandPrefix(SourcePathResolverAdapter resolver) {
    throw new UnsupportedOperationException("In memory kotlinc may not be used externally");
  }

  @Override
  public KotlincVersion getVersion() {
    throw new UnsupportedOperationException("In memory kotlinc doesn't have a version");
  }

  @Override
  public int buildWithClasspath(
      ExecutionContext context,
      BuildTarget invokingRule,
      ImmutableList<Path> kotlinHomeLibraries,
      ImmutableList<String> options,
      ImmutableSortedSet<Path> kotlinSourceFilePaths,
      Path pathToSrcsList,
      Optional<Path> workingDirectory,
      ProjectFilesystem projectFilesystem) {

    ImmutableList<Path> expandedSources;
    try {
      expandedSources =
          getExpandedSourcePaths(
              projectFilesystem,
              context.getProjectFilesystemFactory(),
              kotlinSourceFilePaths,
              workingDirectory);
    } catch (Throwable throwable) {
      throwable.printStackTrace();
      throw new HumanReadableException(
          "Unable to expand sources for %s into %s", invokingRule, workingDirectory);
    }

    ImmutableList<String> args =
        ImmutableList.<String>builder()
            .addAll(options)
            .addAll(
                expandedSources
                    .stream()
                    .map(path -> projectFilesystem.resolve(path).toAbsolutePath().toString())
                    .collect(Collectors.toList()))
            .build();

<<<<<<< HEAD
    Set<String> kotlinHomeLibrariesStringPaths =
        kotlinHomeLibraries
            .stream()
            .map(Path::toAbsolutePath)
            .map(Path::toString)
=======
    Set<File> compilerIdPaths =
        compilerClassPath.stream()
            .map(p -> ((PathSourcePath) p).getRelativePath())
            .map(Path::toFile)
>>>>>>> f180cdb4
            .collect(Collectors.toSet());

    try {
      Object compilerShim =
          kotlinShims.computeIfAbsent(
              kotlinHomeLibrariesStringPaths, k -> loadCompilerShim(context, kotlinHomeLibraries));

      Method compile = compilerShim.getClass().getMethod("exec", PrintStream.class, String[].class);

      Class<?> exitCodeClass = compilerShim.getClass().getClassLoader().loadClass(EXIT_CODE_CLASS);

      Method getCode = exitCodeClass.getMethod("getCode");

      try (UncloseablePrintStream stdErr = new UncloseablePrintStream(context.getStdErr())) {
        Object exitCode = compile.invoke(compilerShim, stdErr, args.toArray(new String[0]));

        return (Integer) getCode.invoke(exitCode);
      }

    } catch (IllegalAccessException
        | InvocationTargetException
        | NoSuchMethodException
        | ClassNotFoundException ex) {
      throw new RuntimeException(ex);
    }
  }

  private Object loadCompilerShim(ExecutionContext context, List<Path> kotlinHomeLibraries) {
    try {
      ClassLoaderCache classLoaderCache = context.getClassLoaderCache();
      classLoaderCache.addRef();

      ClassLoader classLoader =
          classLoaderCache.getClassLoaderForClassPath(
              SynchronizedToolProvider.getSystemToolClassLoader(),
<<<<<<< HEAD
              ImmutableList.copyOf(kotlinHomeLibraries.stream().map(PATH_TO_URL).iterator()));
=======
              ImmutableList.copyOf(
                  compilerClassPath.stream()
                      .map(p -> ((PathSourcePath) p).getRelativePath())
                      .map(PATH_TO_URL)
                      .iterator()));
>>>>>>> f180cdb4

      return classLoader.loadClass(COMPILER_CLASS).newInstance();
    } catch (Exception ex) {
      throw new RuntimeException(ex);
    }
  }

  @Override
  public ImmutableMap<String, String> getEnvironment(SourcePathResolverAdapter resolver) {
    throw new UnsupportedOperationException("In memory kotlinc may not be used externally");
  }

  private static class UncloseablePrintStream extends PrintStream {
    UncloseablePrintStream(PrintStream delegate) {
      super(delegate);
    }

    @Override
    public void close() {
      // ignore
    }
  }
}<|MERGE_RESOLUTION|>--- conflicted
+++ resolved
@@ -16,10 +16,13 @@
 
 package com.facebook.buck.jvm.kotlin;
 
+import static com.google.common.collect.Iterables.transform;
+
 import com.facebook.buck.core.build.execution.context.ExecutionContext;
 import com.facebook.buck.core.exceptions.HumanReadableException;
 import com.facebook.buck.core.model.BuildTarget;
 import com.facebook.buck.core.rulekey.AddToRuleKey;
+import com.facebook.buck.core.sourcepath.PathSourcePath;
 import com.facebook.buck.core.sourcepath.SourcePath;
 import com.facebook.buck.core.sourcepath.resolver.SourcePathResolverAdapter;
 import com.facebook.buck.io.filesystem.ProjectFilesystem;
@@ -28,14 +31,15 @@
 import com.google.common.base.Joiner;
 import com.google.common.collect.ImmutableList;
 import com.google.common.collect.ImmutableMap;
+import com.google.common.collect.ImmutableSet;
 import com.google.common.collect.ImmutableSortedSet;
+import java.io.File;
 import java.io.PrintStream;
 import java.lang.reflect.InvocationTargetException;
 import java.lang.reflect.Method;
 import java.net.MalformedURLException;
 import java.net.URL;
 import java.nio.file.Path;
-import java.util.List;
 import java.util.Map;
 import java.util.Optional;
 import java.util.Set;
@@ -47,48 +51,44 @@
 
   private static final String COMPILER_CLASS = "org.jetbrains.kotlin.cli.jvm.K2JVMCompiler";
   private static final String EXIT_CODE_CLASS = "org.jetbrains.kotlin.cli.common.ExitCode";
-<<<<<<< HEAD
-
-  private static final String FOLDER_PREFIX = "libexec/lib";
-
-  private static final String KOTLIN_ANNOTATION_PROCESSING =
-      "kotlin-annotation-processing-gradle.jar";
-
-  private static final String KOTLIN_COMPILER_EMBEDDABLE = "kotlin-compiler-embeddable.jar";
-  private static final String KOTLIN_REFLECT = "kotlin-reflect.jar";
-  private static final String KOTLIN_SCRIPT_RUNTIME = "kotlin-script-runtime.jar";
-  private static final String KOTLIN_STDLIB = "kotlin-stdlib.jar";
-
-  private static final ImmutableList<String> HOME_LIBRARIES_JAR =
-      ImmutableList.of(
-          KOTLIN_COMPILER_EMBEDDABLE, KOTLIN_REFLECT, KOTLIN_SCRIPT_RUNTIME, KOTLIN_STDLIB);
-=======
   private static final KotlincVersion VERSION = ImmutableKotlincVersion.of("in memory");
->>>>>>> f180cdb4
 
   private static final Function<Path, URL> PATH_TO_URL =
-      p -> {
-        try {
-          return p.toUri().toURL();
-        } catch (MalformedURLException e) {
-          throw new RuntimeException(e);
-        }
-      };
+    p -> {
+      try {
+        return p.toUri().toURL();
+      } catch (MalformedURLException e) {
+        throw new RuntimeException(e);
+      }
+    };
 
   // Used to hang onto the KotlinDaemonShim for the life of the buckd process
   private static final Map<Set<String>, Object> kotlinShims = new ConcurrentHashMap<>();
 
-  @AddToRuleKey private final SourcePath kotlinHome;
-
-  JarBackedReflectedKotlinc(SourcePath kotlinHome) {
-    this.kotlinHome = kotlinHome;
+  @AddToRuleKey
+  private final ImmutableSet<SourcePath> compilerClassPath;
+  private final Path annotationProcessingClassPath;
+  private final Path standardLibraryClasspath;
+
+  JarBackedReflectedKotlinc(
+    ImmutableSet<SourcePath> compilerClassPath,
+    Path annotationProcessingClassPath,
+    Path standardLibraryClasspath) {
+    this.compilerClassPath = compilerClassPath;
+    this.annotationProcessingClassPath = annotationProcessingClassPath;
+    this.standardLibraryClasspath = standardLibraryClasspath;
+  }
+
+  @Override
+  public KotlincVersion getVersion() {
+    return VERSION;
   }
 
   @Override
   public String getDescription(
-      ImmutableList<String> options,
-      ImmutableSortedSet<Path> javaSourceFilePaths,
-      Path pathToSrcsList) {
+    ImmutableList<String> options,
+    ImmutableSortedSet<Path> javaSourceFilePaths,
+    Path pathToSrcsList) {
     StringBuilder builder = new StringBuilder("kotlinc ");
     Joiner.on(" ").appendTo(builder, options);
     builder.append(" ");
@@ -103,34 +103,6 @@
   }
 
   @Override
-<<<<<<< HEAD
-  public Path getAnnotationProcessorPath(SourcePathResolver sourcePathResolver) {
-    return sourcePathResolver
-        .getAbsolutePath(this.kotlinHome)
-        .resolve(FOLDER_PREFIX)
-        .resolve(KOTLIN_ANNOTATION_PROCESSING);
-  }
-
-  @Override
-  public Path getStdlibPath(SourcePathResolver sourcePathResolver) {
-    return sourcePathResolver
-        .getAbsolutePath(this.kotlinHome)
-        .resolve(FOLDER_PREFIX)
-        .resolve(KOTLIN_STDLIB);
-  }
-
-  @Override
-  public ImmutableList<Path> getHomeLibraries(SourcePathResolver sourcePathResolver) {
-    return HOME_LIBRARIES_JAR
-        .stream()
-        .map(
-            jar ->
-                sourcePathResolver
-                    .getAbsolutePath(this.kotlinHome)
-                    .resolve(FOLDER_PREFIX)
-                    .resolve(jar))
-        .collect(ImmutableList.toImmutableList());
-=======
   public Path getAnnotationProcessorPath(SourcePathResolverAdapter sourcePathResolverAdapter) {
     return annotationProcessingClassPath;
   }
@@ -138,12 +110,11 @@
   @Override
   public Path getStdlibPath(SourcePathResolverAdapter sourcePathResolverAdapter) {
     return standardLibraryClasspath;
->>>>>>> f180cdb4
   }
 
   @Override
   public ImmutableList<Path> getAdditionalClasspathEntries(
-      SourcePathResolverAdapter sourcePathResolverAdapter) {
+    SourcePathResolverAdapter sourcePathResolverAdapter) {
     return ImmutableList.of(getStdlibPath(sourcePathResolverAdapter));
   }
 
@@ -153,63 +124,49 @@
   }
 
   @Override
-  public KotlincVersion getVersion() {
-    throw new UnsupportedOperationException("In memory kotlinc doesn't have a version");
-  }
-
-  @Override
   public int buildWithClasspath(
-      ExecutionContext context,
-      BuildTarget invokingRule,
-      ImmutableList<Path> kotlinHomeLibraries,
-      ImmutableList<String> options,
-      ImmutableSortedSet<Path> kotlinSourceFilePaths,
-      Path pathToSrcsList,
-      Optional<Path> workingDirectory,
-      ProjectFilesystem projectFilesystem) {
+    ExecutionContext context,
+    BuildTarget invokingRule,
+    ImmutableList<String> options,
+    ImmutableSortedSet<Path> kotlinSourceFilePaths,
+    Path pathToSrcsList,
+    Optional<Path> workingDirectory,
+    ProjectFilesystem projectFilesystem) {
 
     ImmutableList<Path> expandedSources;
     try {
       expandedSources =
-          getExpandedSourcePaths(
-              projectFilesystem,
-              context.getProjectFilesystemFactory(),
-              kotlinSourceFilePaths,
-              workingDirectory);
+        getExpandedSourcePaths(
+          projectFilesystem,
+          context.getProjectFilesystemFactory(),
+          kotlinSourceFilePaths,
+          workingDirectory);
     } catch (Throwable throwable) {
       throwable.printStackTrace();
       throw new HumanReadableException(
-          "Unable to expand sources for %s into %s", invokingRule, workingDirectory);
+        "Unable to expand sources for %s into %s", invokingRule, workingDirectory);
     }
 
     ImmutableList<String> args =
-        ImmutableList.<String>builder()
-            .addAll(options)
-            .addAll(
-                expandedSources
-                    .stream()
-                    .map(path -> projectFilesystem.resolve(path).toAbsolutePath().toString())
-                    .collect(Collectors.toList()))
-            .build();
-
-<<<<<<< HEAD
-    Set<String> kotlinHomeLibrariesStringPaths =
-        kotlinHomeLibraries
-            .stream()
-            .map(Path::toAbsolutePath)
-            .map(Path::toString)
-=======
+      ImmutableList.<String>builder()
+        .addAll(options)
+        .addAll(
+          transform(
+            expandedSources,
+            path -> projectFilesystem.resolve(path).toAbsolutePath().toString()))
+        .build();
+
     Set<File> compilerIdPaths =
-        compilerClassPath.stream()
-            .map(p -> ((PathSourcePath) p).getRelativePath())
-            .map(Path::toFile)
->>>>>>> f180cdb4
-            .collect(Collectors.toSet());
+      compilerClassPath.stream()
+        .map(p -> ((PathSourcePath) p).getRelativePath())
+        .map(Path::toFile)
+        .collect(Collectors.toSet());
 
     try {
       Object compilerShim =
-          kotlinShims.computeIfAbsent(
-              kotlinHomeLibrariesStringPaths, k -> loadCompilerShim(context, kotlinHomeLibraries));
+        kotlinShims.computeIfAbsent(
+          compilerIdPaths.stream().map(File::getAbsolutePath).collect(Collectors.toSet()),
+          k -> loadCompilerShim(context));
 
       Method compile = compilerShim.getClass().getMethod("exec", PrintStream.class, String[].class);
 
@@ -224,30 +181,26 @@
       }
 
     } catch (IllegalAccessException
-        | InvocationTargetException
-        | NoSuchMethodException
-        | ClassNotFoundException ex) {
+      | InvocationTargetException
+      | NoSuchMethodException
+      | ClassNotFoundException ex) {
       throw new RuntimeException(ex);
     }
   }
 
-  private Object loadCompilerShim(ExecutionContext context, List<Path> kotlinHomeLibraries) {
+  private Object loadCompilerShim(ExecutionContext context) {
     try {
       ClassLoaderCache classLoaderCache = context.getClassLoaderCache();
       classLoaderCache.addRef();
 
       ClassLoader classLoader =
-          classLoaderCache.getClassLoaderForClassPath(
-              SynchronizedToolProvider.getSystemToolClassLoader(),
-<<<<<<< HEAD
-              ImmutableList.copyOf(kotlinHomeLibraries.stream().map(PATH_TO_URL).iterator()));
-=======
-              ImmutableList.copyOf(
-                  compilerClassPath.stream()
-                      .map(p -> ((PathSourcePath) p).getRelativePath())
-                      .map(PATH_TO_URL)
-                      .iterator()));
->>>>>>> f180cdb4
+        classLoaderCache.getClassLoaderForClassPath(
+          SynchronizedToolProvider.getSystemToolClassLoader(),
+          ImmutableList.copyOf(
+            compilerClassPath.stream()
+              .map(p -> ((PathSourcePath) p).getRelativePath())
+              .map(PATH_TO_URL)
+              .iterator()));
 
       return classLoader.loadClass(COMPILER_CLASS).newInstance();
     } catch (Exception ex) {
@@ -261,6 +214,7 @@
   }
 
   private static class UncloseablePrintStream extends PrintStream {
+
     UncloseablePrintStream(PrintStream delegate) {
       super(delegate);
     }
