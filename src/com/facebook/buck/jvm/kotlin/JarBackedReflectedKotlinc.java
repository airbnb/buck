/*
 * Copyright 2017-present Facebook, Inc.
 *
 * Licensed under the Apache License, Version 2.0 (the "License"); you may
 * not use this file except in compliance with the License. You may obtain
 * a copy of the License at
 *
 *     http://www.apache.org/licenses/LICENSE-2.0
 *
 * Unless required by applicable law or agreed to in writing, software
 * distributed under the License is distributed on an "AS IS" BASIS, WITHOUT
 * WARRANTIES OR CONDITIONS OF ANY KIND, either express or implied. See the
 * License for the specific language governing permissions and limitations
 * under the License.
 */

package com.facebook.buck.jvm.kotlin;

import com.facebook.buck.core.build.execution.context.ExecutionContext;
import com.facebook.buck.core.exceptions.HumanReadableException;
import com.facebook.buck.core.model.BuildTarget;
import com.facebook.buck.core.rulekey.AddToRuleKey;
import com.facebook.buck.core.sourcepath.SourcePath;
import com.facebook.buck.core.sourcepath.resolver.SourcePathResolver;
import com.facebook.buck.io.filesystem.ProjectFilesystem;
import com.facebook.buck.jvm.java.javax.SynchronizedToolProvider;
import com.facebook.buck.util.ClassLoaderCache;
import com.google.common.base.Joiner;
import com.google.common.collect.ImmutableList;
import com.google.common.collect.ImmutableMap;
import com.google.common.collect.ImmutableSortedSet;
import java.io.PrintStream;
import java.lang.reflect.InvocationTargetException;
import java.lang.reflect.Method;
import java.net.MalformedURLException;
import java.net.URL;
import java.nio.file.Path;
import java.util.List;
import java.util.Map;
import java.util.Optional;
import java.util.Set;
import java.util.concurrent.ConcurrentHashMap;
import java.util.function.Function;
import java.util.stream.Collectors;

public class JarBackedReflectedKotlinc implements Kotlinc {

  private static final String COMPILER_CLASS = "org.jetbrains.kotlin.cli.jvm.K2JVMCompiler";
  private static final String EXIT_CODE_CLASS = "org.jetbrains.kotlin.cli.common.ExitCode";

  private static final String FOLDER_PREFIX = "libexec/lib";

  private static final String KOTLIN_ANNOTATION_PROCESSING =
      "kotlin-annotation-processing-gradle.jar";

  private static final String KOTLIN_COMPILER_EMBEDDABLE = "kotlin-compiler-embeddable.jar";
  private static final String KOTLIN_REFLECT = "kotlin-reflect.jar";
  private static final String KOTLIN_SCRIPT_RUNTIME = "kotlin-script-runtime.jar";
  private static final String KOTLIN_STDLIB = "kotlin-stdlib.jar";

  private static final ImmutableList<String> HOME_LIBRARIES_JAR =
      ImmutableList.of(
          KOTLIN_COMPILER_EMBEDDABLE, KOTLIN_REFLECT, KOTLIN_SCRIPT_RUNTIME, KOTLIN_STDLIB);

  private static final Function<Path, URL> PATH_TO_URL =
      p -> {
        try {
          return p.toUri().toURL();
        } catch (MalformedURLException e) {
          throw new RuntimeException(e);
        }
      };

  // Used to hang onto the KotlinDaemonShim for the life of the buckd process
  private static final Map<Set<String>, Object> kotlinShims = new ConcurrentHashMap<>();

  @AddToRuleKey private final SourcePath kotlinHome;

  JarBackedReflectedKotlinc(SourcePath kotlinHome) {
    this.kotlinHome = kotlinHome;
  }

  @Override
  public String getDescription(
      ImmutableList<String> options,
      ImmutableSortedSet<Path> javaSourceFilePaths,
      Path pathToSrcsList) {
    StringBuilder builder = new StringBuilder("kotlinc ");
    Joiner.on(" ").appendTo(builder, options);
    builder.append(" ");
    builder.append("@").append(pathToSrcsList);

    return builder.toString();
  }

  @Override
  public String getShortName() {
    return "kotlinc";
  }

  @Override
  public Path getAnnotationProcessorPath(SourcePathResolver sourcePathResolver) {
    return sourcePathResolver
        .getAbsolutePath(this.kotlinHome)
        .resolve(FOLDER_PREFIX)
        .resolve(KOTLIN_ANNOTATION_PROCESSING);
  }

  @Override
  public Path getStdlibPath(SourcePathResolver sourcePathResolver) {
    return sourcePathResolver
        .getAbsolutePath(this.kotlinHome)
        .resolve(FOLDER_PREFIX)
        .resolve(KOTLIN_STDLIB);
  }

  @Override
  public ImmutableList<Path> getHomeLibraries(SourcePathResolver sourcePathResolver) {
    return HOME_LIBRARIES_JAR
        .stream()
        .map(
            jar ->
                sourcePathResolver
                    .getAbsolutePath(this.kotlinHome)
                    .resolve(FOLDER_PREFIX)
                    .resolve(jar))
        .collect(ImmutableList.toImmutableList());
  }

  @Override
  public ImmutableList<Path> getAdditionalClasspathEntries(SourcePathResolver sourcePathResolver) {
    return ImmutableList.of(getStdlibPath(sourcePathResolver));
  }

  @Override
  public ImmutableList<String> getCommandPrefix(SourcePathResolver resolver) {
    throw new UnsupportedOperationException("In memory kotlinc may not be used externally");
  }

  @Override
  public KotlincVersion getVersion() {
    throw new UnsupportedOperationException("In memory kotlinc doesn't have a version");
  }

  @Override
  public int buildWithClasspath(
      ExecutionContext context,
      BuildTarget invokingRule,
      ImmutableList<Path> kotlinHomeLibraries,
      ImmutableList<String> options,
      ImmutableSortedSet<Path> kotlinSourceFilePaths,
      Path pathToSrcsList,
      Optional<Path> workingDirectory,
      ProjectFilesystem projectFilesystem) {

    ImmutableList<Path> expandedSources;
    try {
      expandedSources =
          getExpandedSourcePaths(
              projectFilesystem,
              context.getProjectFilesystemFactory(),
              kotlinSourceFilePaths,
              workingDirectory);
    } catch (Throwable throwable) {
      throwable.printStackTrace();
      throw new HumanReadableException(
          "Unable to expand sources for %s into %s", invokingRule, workingDirectory);
    }

    ImmutableList<String> args =
        ImmutableList.<String>builder()
            .addAll(options)
            .addAll(
                expandedSources
                    .stream()
                    .map(path -> projectFilesystem.resolve(path).toAbsolutePath().toString())
                    .collect(Collectors.toList()))
            .build();

<<<<<<< HEAD
    Set<String> kotlinHomeLibrariesStringPaths =
        kotlinHomeLibraries
            .stream()
            .map(Path::toAbsolutePath)
            .map(Path::toString)
=======
    Set<File> compilerIdPaths =
        compilerClassPath.stream()
            .map(p -> ((PathSourcePath) p).getRelativePath())
            .map(Path::toFile)
>>>>>>> 6605eb18
            .collect(Collectors.toSet());

    try {
      Object compilerShim =
          kotlinShims.computeIfAbsent(
              kotlinHomeLibrariesStringPaths, k -> loadCompilerShim(context, kotlinHomeLibraries));

      Method compile = compilerShim.getClass().getMethod("exec", PrintStream.class, String[].class);

      Class<?> exitCodeClass = compilerShim.getClass().getClassLoader().loadClass(EXIT_CODE_CLASS);

      Method getCode = exitCodeClass.getMethod("getCode");

      try (UncloseablePrintStream stdErr = new UncloseablePrintStream(context.getStdErr())) {
        Object exitCode = compile.invoke(compilerShim, stdErr, args.toArray(new String[0]));

        return (Integer) getCode.invoke(exitCode);
      }

    } catch (IllegalAccessException
        | InvocationTargetException
        | NoSuchMethodException
        | ClassNotFoundException ex) {
      throw new RuntimeException(ex);
    }
  }

  private Object loadCompilerShim(ExecutionContext context, List<Path> kotlinHomeLibraries) {
    try {
      ClassLoaderCache classLoaderCache = context.getClassLoaderCache();
      classLoaderCache.addRef();

      ClassLoader classLoader =
          classLoaderCache.getClassLoaderForClassPath(
              SynchronizedToolProvider.getSystemToolClassLoader(),
<<<<<<< HEAD
              ImmutableList.copyOf(kotlinHomeLibraries.stream().map(PATH_TO_URL).iterator()));
=======
              ImmutableList.copyOf(
                  compilerClassPath.stream()
                      .map(p -> ((PathSourcePath) p).getRelativePath())
                      .map(PATH_TO_URL)
                      .iterator()));
>>>>>>> 6605eb18

      return classLoader.loadClass(COMPILER_CLASS).newInstance();
    } catch (Exception ex) {
      throw new RuntimeException(ex);
    }
  }

  @Override
  public ImmutableMap<String, String> getEnvironment(SourcePathResolver resolver) {
    throw new UnsupportedOperationException("In memory kotlinc may not be used externally");
  }

  private static class UncloseablePrintStream extends PrintStream {
    UncloseablePrintStream(PrintStream delegate) {
      super(delegate);
    }

    @Override
    public void close() {
      // ignore
    }
  }
}<|MERGE_RESOLUTION|>--- conflicted
+++ resolved
@@ -177,18 +177,11 @@
                     .collect(Collectors.toList()))
             .build();
 
-<<<<<<< HEAD
-    Set<String> kotlinHomeLibrariesStringPaths =
+    SetZ<String> kotlinHomeLibrariesStringPaths =
         kotlinHomeLibraries
             .stream()
             .map(Path::toAbsolutePath)
             .map(Path::toString)
-=======
-    Set<File> compilerIdPaths =
-        compilerClassPath.stream()
-            .map(p -> ((PathSourcePath) p).getRelativePath())
-            .map(Path::toFile)
->>>>>>> 6605eb18
             .collect(Collectors.toSet());
 
     try {
@@ -224,15 +217,7 @@
       ClassLoader classLoader =
           classLoaderCache.getClassLoaderForClassPath(
               SynchronizedToolProvider.getSystemToolClassLoader(),
-<<<<<<< HEAD
               ImmutableList.copyOf(kotlinHomeLibraries.stream().map(PATH_TO_URL).iterator()));
-=======
-              ImmutableList.copyOf(
-                  compilerClassPath.stream()
-                      .map(p -> ((PathSourcePath) p).getRelativePath())
-                      .map(PATH_TO_URL)
-                      .iterator()));
->>>>>>> 6605eb18
 
       return classLoader.loadClass(COMPILER_CLASS).newInstance();
     } catch (Exception ex) {
