--- conflicted
+++ resolved
@@ -370,14 +370,10 @@
             .add(CLASSES_ARG + filesystem.resolve(classesOutput))
             .add(INCREMENTAL_ARG + filesystem.resolve(incrementalData))
             .add(STUBS_ARG + filesystem.resolve(stubsOutput))
-<<<<<<< HEAD
-            .add(AP_OPTIONS + getApoptions(filesystem.resolve(kaptGenerated).toString()))
-=======
             .add(
                 AP_OPTIONS
                     + encodeKaptApOptions(
                         kaptApOptions, filesystem.resolve(kaptGenerated).toString()))
->>>>>>> 6605eb18
             .add(JAVAC_ARG + encodeOptions(Collections.emptyMap()))
             .add(LIGHT_ANALYSIS + "true") // TODO: Provide value as argument
             .add(CORRECT_ERROR_TYPES + "false") // TODO: Provide value as argument
@@ -470,24 +466,6 @@
                 buildContext.getBuildCellRootPath(), filesystem, location)));
   }
 
-  private String getApoptions(String kaptGeneratedPath) {
-    Map<String, String> apoptionsMap = new HashMap<>();
-    
-    apoptionsMap.put(KAPT_GENERATED, kaptGeneratedPath);
-
-    // Add any annotation processor options in extra_arguments
-    for (String arg : javacOptions.getExtraArguments()) {
-      int equalsIndex = arg.indexOf('=');
-      if (arg.startsWith("-A") && equalsIndex != -1) {
-        String key = arg.substring(2, equalsIndex); // 2 to ignore '-A'
-        String value = arg.substring(equalsIndex + 1);
-        apoptionsMap.put(key, value);
-      }
-    }
-
-    return encodeOptions(apoptionsMap);
-  }
-
   private String encodeOptions(Map<String, String> options) {
     try (ByteArrayOutputStream os = new ByteArrayOutputStream();
         ObjectOutputStream oos = new ObjectOutputStream(os)) {
