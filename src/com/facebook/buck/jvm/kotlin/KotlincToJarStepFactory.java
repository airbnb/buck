--- conflicted
+++ resolved
@@ -26,11 +26,7 @@
 import com.facebook.buck.core.rulekey.AddToRuleKey;
 import com.facebook.buck.core.rulekey.AddsToRuleKey;
 import com.facebook.buck.core.sourcepath.SourcePath;
-<<<<<<< HEAD
-import com.facebook.buck.core.sourcepath.resolver.SourcePathResolver;
-=======
 import com.facebook.buck.core.sourcepath.resolver.SourcePathResolverAdapter;
->>>>>>> f180cdb4
 import com.facebook.buck.io.BuildCellRelativePath;
 import com.facebook.buck.io.filesystem.FileExtensionMatcher;
 import com.facebook.buck.io.filesystem.GlobPatternMatcher;
@@ -80,21 +76,15 @@
 
   @AddToRuleKey private final Kotlinc kotlinc;
   @AddToRuleKey private final ImmutableList<String> extraKotlincArguments;
-<<<<<<< HEAD
-=======
   @AddToRuleKey private final ImmutableList<SourcePath> kotlincPlugins;
->>>>>>> f180cdb4
   @AddToRuleKey private final ImmutableList<SourcePath> friendPaths;
   @AddToRuleKey private final AnnotationProcessingTool annotationProcessingTool;
   @AddToRuleKey private final ImmutableMap<String, String> kaptApOptions;
   @AddToRuleKey private final ExtraClasspathProvider extraClassPath;
   @AddToRuleKey private final Javac javac;
   @AddToRuleKey private final JavacOptions javacOptions;
-<<<<<<< HEAD
-=======
   private final ImmutableSortedSet<Path> kotlinHomeLibraries;
   @Nullable private final Path abiGenerationPlugin;
->>>>>>> f180cdb4
 
   private static final String PLUGIN = "-P";
   private static final String APT_MODE = "aptMode=";
@@ -121,30 +111,22 @@
   private static final PathMatcher SRC_ZIP_MATCHER = GlobPatternMatcher.of("**.src.zip");
 
   KotlincToJarStepFactory(
-      Kotlinc kotlinc,
-<<<<<<< HEAD
-      ImmutableList<String> extraKotlincArguments,
-=======
-      ImmutableSortedSet<Path> kotlinHomeLibraries,
-      @Nullable Path abiGenerationPlugin,
-      ImmutableList<String> extraKotlincArguments,
-      ImmutableList<SourcePath> kotlincPlugins,
->>>>>>> f180cdb4
-      ImmutableList<SourcePath> friendPaths,
-      AnnotationProcessingTool annotationProcessingTool,
-      ImmutableMap<String, String> kaptApOptions,
-      ExtraClasspathProvider extraClassPath,
-      Javac javac,
-      JavacOptions javacOptions) {
+    Kotlinc kotlinc,
+    ImmutableSortedSet<Path> kotlinHomeLibraries,
+    @Nullable Path abiGenerationPlugin,
+    ImmutableList<String> extraKotlincArguments,
+    ImmutableList<SourcePath> kotlincPlugins,
+    ImmutableList<SourcePath> friendPaths,
+    AnnotationProcessingTool annotationProcessingTool,
+    ImmutableMap<String, String> kaptApOptions,
+    ExtraClasspathProvider extraClassPath,
+    Javac javac,
+    JavacOptions javacOptions) {
     this.kotlinc = kotlinc;
-<<<<<<< HEAD
-    this.extraKotlincArguments = extraKotlincArguments;
-=======
     this.kotlinHomeLibraries = kotlinHomeLibraries;
     this.abiGenerationPlugin = abiGenerationPlugin;
     this.extraKotlincArguments = extraKotlincArguments;
     this.kotlincPlugins = kotlincPlugins;
->>>>>>> f180cdb4
     this.friendPaths = friendPaths;
     this.annotationProcessingTool = annotationProcessingTool;
     this.kaptApOptions = kaptApOptions;
@@ -155,108 +137,62 @@
 
   @Override
   public void createCompileStep(
-      BuildContext buildContext,
-      ProjectFilesystem projectFilesystem,
-      BuildTarget invokingRule,
-      CompilerParameters parameters,
-      /* output params */
-      Builder<Step> steps,
-      BuildableContext buildableContext) {
+    BuildContext buildContext,
+    ProjectFilesystem projectFilesystem,
+    BuildTarget invokingRule,
+    CompilerParameters parameters,
+    /* output params */
+    Builder<Step> steps,
+    BuildableContext buildableContext) {
 
     ImmutableSortedSet<Path> declaredClasspathEntries = parameters.getClasspathEntries();
     ImmutableSortedSet<Path> sourceFilePaths = parameters.getSourceFilePaths();
     Path outputDirectory = parameters.getOutputPaths().getClassesDir();
     Path pathToSrcsList = parameters.getOutputPaths().getPathToSourcesList();
 
-<<<<<<< HEAD
-    Path stubsOutput =
-        BuildTargetPaths.getAnnotationPath(projectFilesystem, invokingRule, "__%s_stubs__");
-    Path sourcesOutput =
-        BuildTargetPaths.getAnnotationPath(projectFilesystem, invokingRule, "__%s_gen__");
-    Path classesOutput =
-        BuildTargetPaths.getAnnotationPath(projectFilesystem, invokingRule, "__%s_classes__");
-    Path incrementalDataOutput =
-        BuildTargetPaths.getAnnotationPath(
-            projectFilesystem, invokingRule, "__%s_incremental_data__");
-    Path tmpFolder =
-        BuildTargetPaths.getScratchPath(projectFilesystem, invokingRule, "__%s_gen_sources__");
-    Path genOutputFolder =
-        BuildTargetPaths.getGenPath(projectFilesystem, invokingRule, "__%s_gen_sources__");
-    Path genOutput =
-        BuildTargetPaths.getGenPath(
-            projectFilesystem, invokingRule, "__%s_gen_sources__/generated" + SRC_ZIP);
-    boolean generatingCode = !javacOptions.getAnnotationProcessingParams().isEmpty();
-=======
     boolean generatingCode = !javacOptions.getJavaAnnotationProcessorParams().isEmpty();
     boolean hasKotlinSources =
-        sourceFilePaths.stream().anyMatch(KOTLIN_PATH_MATCHER::matches)
-            || sourceFilePaths.stream().anyMatch(SRC_ZIP_MATCHER::matches);
->>>>>>> f180cdb4
+      sourceFilePaths.stream().anyMatch(KOTLIN_PATH_MATCHER::matches)
+        || sourceFilePaths.stream().anyMatch(SRC_ZIP_MATCHER::matches);
 
     ImmutableSortedSet.Builder<Path> sourceBuilder =
-        ImmutableSortedSet.<Path>naturalOrder().addAll(sourceFilePaths);
+      ImmutableSortedSet.<Path>naturalOrder().addAll(sourceFilePaths);
 
     // Only invoke kotlinc if we have kotlin or src zip files.
     if (hasKotlinSources) {
       Path stubsOutput =
-          BuildTargetPaths.getAnnotationPath(projectFilesystem, invokingRule, "__%s_stubs__");
+        BuildTargetPaths.getAnnotationPath(projectFilesystem, invokingRule, "__%s_stubs__");
       Path sourcesOutput =
-          BuildTargetPaths.getAnnotationPath(projectFilesystem, invokingRule, "__%s_sources__");
+        BuildTargetPaths.getAnnotationPath(projectFilesystem, invokingRule, "__%s_sources__");
       Path classesOutput =
-          BuildTargetPaths.getAnnotationPath(projectFilesystem, invokingRule, "__%s_classes__");
+        BuildTargetPaths.getAnnotationPath(projectFilesystem, invokingRule, "__%s_classes__");
       Path kaptGeneratedOutput =
-          BuildTargetPaths.getAnnotationPath(
-              projectFilesystem, invokingRule, "__%s_kapt_generated__");
+        BuildTargetPaths.getAnnotationPath(
+          projectFilesystem, invokingRule, "__%s_kapt_generated__");
       Path annotationGenFolder = getKaptAnnotationGenPath(projectFilesystem, invokingRule);
       Path genOutputFolder =
-          BuildTargetPaths.getGenPath(projectFilesystem, invokingRule, "__%s_gen_sources__");
+        BuildTargetPaths.getGenPath(projectFilesystem, invokingRule, "__%s_gen_sources__");
       Path genOutput =
-          BuildTargetPaths.getGenPath(
-              projectFilesystem, invokingRule, "__%s_gen_sources__/generated" + SRC_ZIP);
+        BuildTargetPaths.getGenPath(
+          projectFilesystem, invokingRule, "__%s_gen_sources__/generated" + SRC_ZIP);
 
       // Javac requires that the root directory for generated sources already exist.
       addCreateFolderStep(steps, projectFilesystem, buildContext, stubsOutput);
       addCreateFolderStep(steps, projectFilesystem, buildContext, classesOutput);
-<<<<<<< HEAD
-      addCreateFolderStep(steps, projectFilesystem, buildContext, incrementalDataOutput);
-=======
       addCreateFolderStep(steps, projectFilesystem, buildContext, kaptGeneratedOutput);
->>>>>>> f180cdb4
       addCreateFolderStep(steps, projectFilesystem, buildContext, sourcesOutput);
       addCreateFolderStep(steps, projectFilesystem, buildContext, annotationGenFolder);
       addCreateFolderStep(steps, projectFilesystem, buildContext, genOutputFolder);
 
       ImmutableSortedSet<Path> allClasspaths =
-          ImmutableSortedSet.<Path>naturalOrder()
-              .addAll(
-                  Optional.ofNullable(extraClassPath.getExtraClasspath())
-                      .orElse(ImmutableList.of()))
-              .addAll(declaredClasspathEntries)
-              .addAll(kotlinc.getHomeLibraries(buildContext.getSourcePathResolver()))
-              .build();
-
-<<<<<<< HEAD
-      String friendPathsArg = getFriendsPath(buildContext.getSourcePathResolver(), friendPaths);
-
-      if (generatingCode && annotationProcessingTool.equals(AnnotationProcessingTool.KAPT)) {
-        addKaptGenFolderStep(
-            invokingRule,
-            steps,
-            outputDirectory,
-            projectFilesystem,
-            sourceFilePaths,
-            pathToSrcsList,
-            allClasspaths,
-            extraKotlincArguments,
-            friendPathsArg,
-            sourcesOutput,
-            stubsOutput,
-            incrementalDataOutput,
-            classesOutput,
-            sourcesOutput,
-            parameters.getOutputPaths().getWorkingDirectory(),
-            buildContext.getSourcePathResolver());
-=======
+        ImmutableSortedSet.<Path>naturalOrder()
+          .addAll(
+            Optional.ofNullable(extraClassPath.getExtraClasspath())
+              .orElse(ImmutableList.of()))
+          .addAll(declaredClasspathEntries)
+          .addAll(kotlinHomeLibraries)
+          .build();
+
       SourcePathResolverAdapter resolver = buildContext.getSourcePathResolver();
       String friendPathsArg = getFriendsPath(resolver, friendPaths);
       String moduleName = getModuleName(invokingRule);
@@ -266,146 +202,113 @@
 
       if (generatingCode && annotationProcessingTool.equals(AnnotationProcessingTool.KAPT)) {
         ImmutableList<String> annotationProcessors =
-            ImmutableList.copyOf(
-                javacOptions.getJavaAnnotationProcessorParams().getPluginProperties().stream()
-                    .map(
-                        resolvedJavacPluginProperties ->
-                            resolvedJavacPluginProperties.getJavacPluginJsr199Fields(
-                                buildContext.getSourcePathResolver(), projectFilesystem))
-                    .map(JavacPluginJsr199Fields::getClasspath)
-                    .flatMap(List::stream)
-                    .map(url -> AP_CLASSPATH_ARG + urlToFile(url))
-                    .collect(Collectors.toList()));
+          ImmutableList.copyOf(
+            javacOptions.getJavaAnnotationProcessorParams().getPluginProperties().stream()
+              .map(
+                resolvedJavacPluginProperties ->
+                  resolvedJavacPluginProperties.getJavacPluginJsr199Fields(
+                    buildContext.getSourcePathResolver(), projectFilesystem))
+              .map(JavacPluginJsr199Fields::getClasspath)
+              .flatMap(List::stream)
+              .map(url -> AP_CLASSPATH_ARG + urlToFile(url))
+              .collect(Collectors.toList()));
 
         ImmutableList<String> kaptPluginOptions =
-            ImmutableList.<String>builder()
-                .add(
-                    AP_CLASSPATH_ARG
-                        + kotlinc.getAnnotationProcessorPath(buildContext.getSourcePathResolver()))
-                .add(AP_CLASSPATH_ARG + kotlinc.getStdlibPath(buildContext.getSourcePathResolver()))
-                .addAll(annotationProcessors)
-                .add(SOURCES_ARG + projectFilesystem.resolve(sourcesOutput))
-                .add(CLASSES_ARG + projectFilesystem.resolve(classesOutput))
-                .add(STUBS_ARG + projectFilesystem.resolve(stubsOutput))
-                .add(
-                    AP_OPTIONS
-                        + encodeKaptApOptions(
-                            kaptApOptions,
-                            projectFilesystem.resolve(kaptGeneratedOutput).toString()))
-                .add(JAVAC_ARG + encodeOptions(Collections.emptyMap()))
-                .add(LIGHT_ANALYSIS + "true") // TODO: Provide value as argument
-                .add(CORRECT_ERROR_TYPES + "false") // TODO: Provide value as argument
-                .add(VERBOSE_ARG + "true") // TODO: Provide value as argument
-                .build();
+          ImmutableList.<String>builder()
+            .add(
+              AP_CLASSPATH_ARG
+                + kotlinc.getAnnotationProcessorPath(buildContext.getSourcePathResolver()))
+            .add(AP_CLASSPATH_ARG + kotlinc.getStdlibPath(buildContext.getSourcePathResolver()))
+            .addAll(annotationProcessors)
+            .add(SOURCES_ARG + projectFilesystem.resolve(sourcesOutput))
+            .add(CLASSES_ARG + projectFilesystem.resolve(classesOutput))
+            .add(STUBS_ARG + projectFilesystem.resolve(stubsOutput))
+            .add(
+              AP_OPTIONS
+                + encodeKaptApOptions(
+                kaptApOptions,
+                projectFilesystem.resolve(kaptGeneratedOutput).toString()))
+            .add(JAVAC_ARG + encodeOptions(Collections.emptyMap()))
+            .add(LIGHT_ANALYSIS + "true") // TODO: Provide value as argument
+            .add(CORRECT_ERROR_TYPES + "false") // TODO: Provide value as argument
+            .add(VERBOSE_ARG + "true") // TODO: Provide value as argument
+            .build();
 
         annotationProcessingOptionsBuilder
-            .add(
-                X_PLUGIN_ARG
-                    + kotlinc.getAnnotationProcessorPath(buildContext.getSourcePathResolver()))
-            .add(PLUGIN)
-            .add(KAPT3_PLUGIN + APT_MODE + "compile," + Joiner.on(",").join(kaptPluginOptions));
+          .add(
+            X_PLUGIN_ARG
+              + kotlinc.getAnnotationProcessorPath(buildContext.getSourcePathResolver()))
+          .add(PLUGIN)
+          .add(KAPT3_PLUGIN + APT_MODE + "compile," + Joiner.on(",").join(kaptPluginOptions));
 
         postKotlinCompilationSteps.add(
-            CopyStep.forDirectory(
-                projectFilesystem,
-                sourcesOutput,
-                annotationGenFolder,
-                DirectoryMode.CONTENTS_ONLY));
+          CopyStep.forDirectory(
+            projectFilesystem,
+            sourcesOutput,
+            annotationGenFolder,
+            DirectoryMode.CONTENTS_ONLY));
         postKotlinCompilationSteps.add(
-            CopyStep.forDirectory(
-                projectFilesystem,
-                classesOutput,
-                annotationGenFolder,
-                DirectoryMode.CONTENTS_ONLY));
+          CopyStep.forDirectory(
+            projectFilesystem,
+            classesOutput,
+            annotationGenFolder,
+            DirectoryMode.CONTENTS_ONLY));
         postKotlinCompilationSteps.add(
-            CopyStep.forDirectory(
-                projectFilesystem,
-                kaptGeneratedOutput,
-                annotationGenFolder,
-                DirectoryMode.CONTENTS_ONLY));
+          CopyStep.forDirectory(
+            projectFilesystem,
+            kaptGeneratedOutput,
+            annotationGenFolder,
+            DirectoryMode.CONTENTS_ONLY));
 
         postKotlinCompilationSteps.add(
-            new ZipStep(
-                projectFilesystem,
-                genOutput,
-                ImmutableSet.of(),
-                false,
-                ZipCompressionLevel.DEFAULT,
-                annotationGenFolder));
+          new ZipStep(
+            projectFilesystem,
+            genOutput,
+            ImmutableSet.of(),
+            false,
+            ZipCompressionLevel.DEFAULT,
+            annotationGenFolder));
 
         // Generated classes should be part of the output. This way generated files
         // such as META-INF dirs will also be added to the final jar.
         postKotlinCompilationSteps.add(
-            CopyStep.forDirectory(
-                projectFilesystem, classesOutput, outputDirectory, DirectoryMode.CONTENTS_ONLY));
->>>>>>> f180cdb4
+          CopyStep.forDirectory(
+            projectFilesystem, classesOutput, outputDirectory, DirectoryMode.CONTENTS_ONLY));
 
         sourceBuilder.add(genOutput);
       }
 
-<<<<<<< HEAD
-      steps.add(
-          CopyStep.forDirectory(
-              projectFilesystem, sourcesOutput, tmpFolder, DirectoryMode.CONTENTS_ONLY));
-      steps.add(
-          CopyStep.forDirectory(
-              projectFilesystem, classesOutput, tmpFolder, DirectoryMode.CONTENTS_ONLY));
-
-      steps.add(
-          new ZipStep(
-              projectFilesystem,
-              genOutput,
-              ImmutableSet.of(),
-              false,
-              ZipCompressionLevel.DEFAULT,
-              tmpFolder));
-=======
       ImmutableList.Builder<String> extraArguments =
-          ImmutableList.<String>builder()
-              .addAll(extraKotlincArguments)
-              .add(friendPathsArg)
-              .addAll(getKotlincPluginsArgs(resolver))
-              .addAll(annotationProcessingOptionsBuilder.build())
-              .add(MODULE_NAME)
-              .add(moduleName)
-              .add(NO_STDLIB)
-              .add(NO_REFLECT);
+        ImmutableList.<String>builder()
+          .addAll(extraKotlincArguments)
+          .add(friendPathsArg)
+          .addAll(getKotlincPluginsArgs(resolver))
+          .addAll(annotationProcessingOptionsBuilder.build())
+          .add(MODULE_NAME)
+          .add(moduleName)
+          .add(NO_STDLIB)
+          .add(NO_REFLECT);
 
       Path tmpSourceAbiFolder;
       if (abiGenerationPlugin != null) {
         tmpSourceAbiFolder = JavaAbis.getTmpGenPathForSourceAbi(projectFilesystem, invokingRule);
         extraArguments.add("-Xplugin=" + abiGenerationPlugin);
         extraArguments.add(
-            "-P", "plugin:org.jetbrains.kotlin.jvm.abi:outputDir=" + tmpSourceAbiFolder);
+          "-P", "plugin:org.jetbrains.kotlin.jvm.abi:outputDir=" + tmpSourceAbiFolder);
       }
->>>>>>> f180cdb4
 
       steps.add(
-          new KotlincStep(
-              invokingRule,
-              outputDirectory,
-              sourceFilePaths,
-              pathToSrcsList,
-              allClasspaths,
-              kotlinc,
-<<<<<<< HEAD
-              kotlinc.getHomeLibraries(buildContext.getSourcePathResolver()),
-              ImmutableList.<String>builder()
-                  .addAll(extraKotlincArguments)
-                  .add(friendPathsArg)
-                  .add(NO_STDLIB)
-                  .add(NO_REFLECT)
-                  .add(COMPILER_BUILTINS)
-                  .add(LOAD_BUILTINS_FROM)
-                  .add(VERBOSE)
-                  .add()
-                  .build(),
-=======
-              extraArguments.build(),
-              ImmutableList.of(VERBOSE),
->>>>>>> f180cdb4
-              projectFilesystem,
-              Optional.of(parameters.getOutputPaths().getWorkingDirectory())));
+        new KotlincStep(
+          invokingRule,
+          outputDirectory,
+          sourceFilePaths,
+          pathToSrcsList,
+          allClasspaths,
+          kotlinc,
+          extraArguments.build(),
+          ImmutableList.of(VERBOSE),
+          projectFilesystem,
+          Optional.of(parameters.getOutputPaths().getWorkingDirectory())));
 
       steps.addAll(postKotlinCompilationSteps.build());
     }
@@ -416,9 +319,9 @@
       case KAPT:
         // If kapt was never invoked then do annotation processing with javac.
         finalJavacOptions =
-            hasKotlinSources
-                ? javacOptions.withJavaAnnotationProcessorParams(JavacPluginParams.EMPTY)
-                : javacOptions;
+          hasKotlinSources
+            ? javacOptions.withJavaAnnotationProcessorParams(JavacPluginParams.EMPTY)
+            : javacOptions;
         break;
 
       case JAVAC:
@@ -427,152 +330,40 @@
 
       default:
         throw new IllegalStateException(
-            "Unexpected annotationProcessingTool " + annotationProcessingTool);
+          "Unexpected annotationProcessingTool " + annotationProcessingTool);
     }
 
     // Note that this filters out only .kt files, so this keeps both .java and .src.zip files.
     ImmutableSortedSet<Path> javaSourceFiles =
-        ImmutableSortedSet.copyOf(
-            sourceBuilder.build().stream()
-                .filter(input -> !KOTLIN_PATH_MATCHER.matches(input))
-                .collect(Collectors.toSet()));
+      ImmutableSortedSet.copyOf(
+        sourceBuilder.build().stream()
+          .filter(input -> !KOTLIN_PATH_MATCHER.matches(input))
+          .collect(Collectors.toSet()));
 
     CompilerParameters javacParameters =
-        CompilerParameters.builder()
-            .from(parameters)
-            .setClasspathEntries(
-                ImmutableSortedSet.<Path>naturalOrder()
-                    .add(projectFilesystem.resolve(outputDirectory))
-                    .addAll(
-                        Optional.ofNullable(extraClassPath.getExtraClasspath())
-                            .orElse(ImmutableList.of()))
-                    .addAll(declaredClasspathEntries)
-                    .build())
-            .setSourceFilePaths(javaSourceFiles)
-            .build();
+      CompilerParameters.builder()
+        .from(parameters)
+        .setClasspathEntries(
+          ImmutableSortedSet.<Path>naturalOrder()
+            .add(projectFilesystem.resolve(outputDirectory))
+            .addAll(
+              Optional.ofNullable(extraClassPath.getExtraClasspath())
+                .orElse(ImmutableList.of()))
+            .addAll(declaredClasspathEntries)
+            .build())
+        .setSourceFilePaths(javaSourceFiles)
+        .build();
 
     new JavacToJarStepFactory(javac, finalJavacOptions, extraClassPath)
-        .createCompileStep(
-            buildContext,
-            projectFilesystem,
-            invokingRule,
-            javacParameters,
-            steps,
-            buildableContext,
-            true);
-  }
-
-<<<<<<< HEAD
-  private void addKaptGenFolderStep(
-      BuildTarget invokingRule,
-      ImmutableList.Builder<Step> steps,
-      Path outputDirectory,
-      ProjectFilesystem filesystem,
-      ImmutableSortedSet<Path> sourceFilePaths,
-      Path pathToSrcsList,
-      Iterable<? extends Path> declaredClasspathEntries,
-      ImmutableList<String> extraKotlincArguments,
-      String friendPathsArg,
-      Path kaptGenerated,
-      Path stubsOutput,
-      Path incrementalData,
-      Path classesOutput,
-      Path sourcesOutput,
-      Path workingDirectory,
-      SourcePathResolver resolver) {
-
-    ImmutableList<String> pluginFields =
-        ImmutableList.copyOf(
-            javacOptions
-                .getAnnotationProcessingParams()
-                .getModernProcessors()
-                .stream()
-                .map(
-                    resolvedJavacPluginProperties ->
-                        resolvedJavacPluginProperties.getJavacPluginJsr199Fields(
-                            resolver, filesystem))
-                .map(JavacPluginJsr199Fields::getClasspath)
-                .flatMap(List::stream)
-                .map(url -> AP_CLASSPATH_ARG + url.getFile())
-                .collect(Collectors.toList()));
-
-    ImmutableList<String> kaptPluginOptions =
-        ImmutableList.<String>builder()
-            .add(AP_CLASSPATH_ARG + kotlinc.getAnnotationProcessorPath(resolver))
-            .add(AP_CLASSPATH_ARG + kotlinc.getStdlibPath(resolver))
-            .addAll(pluginFields)
-            .add(SOURCES_ARG + filesystem.resolve(sourcesOutput))
-            .add(CLASSES_ARG + filesystem.resolve(classesOutput))
-            .add(INCREMENTAL_ARG + filesystem.resolve(incrementalData))
-            .add(STUBS_ARG + filesystem.resolve(stubsOutput))
-            .add(AP_OPTIONS + getApoptions(filesystem.resolve(kaptGenerated).toString()))
-            .add(JAVAC_ARG + encodeOptions(Collections.emptyMap()))
-            .add(LIGHT_ANALYSIS + "true") // TODO: Provide value as argument
-            .add(CORRECT_ERROR_TYPES + "false") // TODO: Provide value as argument
-            .add(VERBOSE_ARG + "true") // TODO: Provide value as argument
-            .build();
-    String join = Joiner.on(",").join(kaptPluginOptions);
-
-    // First generate java stubs
-    steps.add(
-        new KotlincStep(
-            invokingRule,
-            outputDirectory,
-            sourceFilePaths,
-            pathToSrcsList,
-            ImmutableSortedSet.<Path>naturalOrder()
-                .add(kotlinc.getStdlibPath(resolver))
-                .addAll(
-                    Optional.ofNullable(extraClassPath.getExtraClasspath())
-                        .orElse(ImmutableList.of()))
-                .addAll(declaredClasspathEntries)
-                .build(),
-            kotlinc,
-            kotlinc.getHomeLibraries(resolver),
-            ImmutableList.<String>builder()
-                .addAll(extraKotlincArguments)
-                .add(friendPathsArg)
-                .add(MODULE_NAME)
-                .add(invokingRule.getShortNameAndFlavorPostfix())
-                .add(COMPILER_BUILTINS)
-                .add(LOAD_BUILTINS_FROM)
-                .add(PLUGIN)
-                .add(KAPT3_PLUGIN + APT_MODE + "stubs," + join)
-                .add(X_PLUGIN_ARG + kotlinc.getAnnotationProcessorPath(resolver))
-                .build(),
-            filesystem,
-            Optional.of(workingDirectory)));
-
-    // Then run the annotation processor
-    steps.add(
-        new KotlincStep(
-            invokingRule,
-            outputDirectory,
-            sourceFilePaths,
-            pathToSrcsList,
-            ImmutableSortedSet.<Path>naturalOrder()
-                .add(kotlinc.getStdlibPath(resolver))
-                .addAll(
-                    Optional.ofNullable(extraClassPath.getExtraClasspath())
-                        .orElse(ImmutableList.of()))
-                .addAll(declaredClasspathEntries)
-                .build(),
-            kotlinc,
-            kotlinc.getHomeLibraries(resolver),
-            ImmutableList.<String>builder()
-                .addAll(extraKotlincArguments)
-                .add(friendPathsArg)
-                .add(MODULE_NAME)
-                .add(invokingRule.getShortNameAndFlavorPostfix())
-                .add(COMPILER_BUILTINS)
-                .add(LOAD_BUILTINS_FROM)
-                .add(PLUGIN)
-                .add(KAPT3_PLUGIN + APT_MODE + "apt," + join)
-                .add(X_PLUGIN_ARG + kotlinc.getAnnotationProcessorPath(resolver))
-                .build(),
-            filesystem,
-            Optional.of(workingDirectory)));
-=======
+      .createCompileStep(
+        buildContext,
+        projectFilesystem,
+        invokingRule,
+        javacParameters,
+        steps,
+        buildableContext);
+  }
+
   /**
    * Safely converts a URL to a File path. Use this instead of {@link URL#getFile} to ensure that
    * htmlencoded literals are not present in the file path.
@@ -584,7 +375,6 @@
       // In case of error, fall back to the original implementation.
       return url.getFile();
     }
->>>>>>> f180cdb4
   }
 
   @Override
@@ -601,37 +391,19 @@
   }
 
   private void addCreateFolderStep(
-      ImmutableList.Builder<Step> steps,
-      ProjectFilesystem filesystem,
-      BuildContext buildContext,
-      Path location) {
+    ImmutableList.Builder<Step> steps,
+    ProjectFilesystem filesystem,
+    BuildContext buildContext,
+    Path location) {
     steps.addAll(
-        MakeCleanDirectoryStep.of(
-            BuildCellRelativePath.fromCellRelativePath(
-                buildContext.getBuildCellRootPath(), filesystem, location)));
-  }
-
-  private String getApoptions(String kaptGeneratedPath) {
-    Map<String, String> apoptionsMap = new HashMap<>();
-    
-    apoptionsMap.put(KAPT_GENERATED, kaptGeneratedPath);
-
-    // Add any annotation processor options in extra_arguments
-    for (String arg : javacOptions.getExtraArguments()) {
-      int equalsIndex = arg.indexOf('=');
-      if (arg.startsWith("-A") && equalsIndex != -1) {
-        String key = arg.substring(2, equalsIndex); // 2 to ignore '-A'
-        String value = arg.substring(equalsIndex + 1);
-        apoptionsMap.put(key, value);
-      }
-    }
-
-    return encodeOptions(apoptionsMap);
+      MakeCleanDirectoryStep.of(
+        BuildCellRelativePath.fromCellRelativePath(
+          buildContext.getBuildCellRootPath(), filesystem, location)));
   }
 
   private String encodeOptions(Map<String, String> options) {
     try (ByteArrayOutputStream os = new ByteArrayOutputStream();
-        ObjectOutputStream oos = new ObjectOutputStream(os)) {
+      ObjectOutputStream oos = new ObjectOutputStream(os)) {
 
       oos.writeInt(options.size());
       for (Map.Entry<String, String> entry : options.entrySet()) {
@@ -647,62 +419,47 @@
   }
 
   private String getFriendsPath(
-<<<<<<< HEAD
-      SourcePathResolver sourcePathResolver, ImmutableList<SourcePath> friendPathsSourcePaths) {
-=======
-      SourcePathResolverAdapter sourcePathResolverAdapter,
-      ImmutableList<SourcePath> friendPathsSourcePaths) {
->>>>>>> f180cdb4
+    SourcePathResolverAdapter sourcePathResolverAdapter,
+    ImmutableList<SourcePath> friendPathsSourcePaths) {
     if (friendPathsSourcePaths.isEmpty()) {
       return "";
     }
 
     // https://youtrack.jetbrains.com/issue/KT-29933
     ImmutableSortedSet<String> absoluteFriendPaths =
-<<<<<<< HEAD
-        ImmutableSortedSet.copyOf(
-            friendPathsSourcePaths
-                .stream()
-                .map(path -> sourcePathResolver.getAbsolutePath(path).toString())
-                .collect(Collectors.toSet()));
-=======
-        friendPathsSourcePaths.stream()
-            .map(path -> sourcePathResolverAdapter.getAbsolutePath(path).toString())
-            .collect(ImmutableSortedSet.toImmutableSortedSet(Ordering.natural()));
->>>>>>> f180cdb4
+      friendPathsSourcePaths.stream()
+        .map(path -> sourcePathResolverAdapter.getAbsolutePath(path).toString())
+        .collect(ImmutableSortedSet.toImmutableSortedSet(Ordering.natural()));
 
     return "-Xfriend-paths="
-        + absoluteFriendPaths.stream().reduce("", (path1, path2) -> path1 + "," + path2);
-  }
-
-<<<<<<< HEAD
-=======
+      + absoluteFriendPaths.stream().reduce("", (path1, path2) -> path1 + "," + path2);
+  }
+
   private ImmutableList<String> getKotlincPluginsArgs(
-      SourcePathResolverAdapter sourcePathResolverAdapter) {
+    SourcePathResolverAdapter sourcePathResolverAdapter) {
     return kotlincPlugins.stream()
-        // Ideally, we would not use getAbsolutePath() here, but getRelativePath() does not
-        // appear to work correctly if path is a BuildTargetSourcePath in a different cell than
-        // the kotlin_library() rule being defined.
-        .map(path -> "-Xplugin=" + sourcePathResolverAdapter.getAbsolutePath(path).toString())
-        .collect(ImmutableList.toImmutableList());
+      // Ideally, we would not use getAbsolutePath() here, but getRelativePath() does not
+      // appear to work correctly if path is a BuildTargetSourcePath in a different cell than
+      // the kotlin_library() rule being defined.
+      .map(path -> "-Xplugin=" + sourcePathResolverAdapter.getAbsolutePath(path).toString())
+      .collect(ImmutableList.toImmutableList());
   }
 
   private static String getModuleName(BuildTarget invokingRule) {
     return new StringBuilder()
-        .append(invokingRule.getCellRelativeBasePath().getPath().toString().replace('/', '.'))
-        .append(".")
-        .append(invokingRule.getShortName())
-        .toString();
-  }
-
->>>>>>> f180cdb4
+      .append(invokingRule.getCellRelativeBasePath().getPath().toString().replace('/', '.'))
+      .append(".")
+      .append(invokingRule.getShortName())
+      .toString();
+  }
+
   @Override
   public boolean hasAnnotationProcessing() {
     return !javacOptions.getJavaAnnotationProcessorParams().isEmpty();
   }
 
   public static Path getKaptAnnotationGenPath(
-      ProjectFilesystem projectFilesystem, BuildTarget buildTarget) {
+    ProjectFilesystem projectFilesystem, BuildTarget buildTarget) {
     return BuildPaths.getGenDir(projectFilesystem, buildTarget).resolve("__generated__");
   }
 }