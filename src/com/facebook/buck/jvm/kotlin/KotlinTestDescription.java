--- conflicted
+++ resolved
@@ -46,6 +46,7 @@
 import com.google.common.collect.ImmutableCollection;
 import com.google.common.collect.ImmutableMap;
 import com.google.common.collect.ImmutableSortedSet;
+import com.google.common.collect.Lists;
 import com.google.common.collect.Maps;
 import java.util.Optional;
 import java.util.function.Supplier;
@@ -139,18 +140,10 @@
         args.getLabels(),
         args.getContacts(),
         args.getTestType().orElse(TestType.JUNIT),
-<<<<<<< HEAD
-        javaOptionsForTests.get().getJavaRuntimeLauncher(graphBuilder),
-        args.getVmArgs()
-            .stream()
-            .map(vmArg -> macrosConverter.convert(vmArg, graphBuilder))
-            .collect(Collectors.toList()),
-=======
         javaOptionsForTests
             .get()
             .getJavaRuntimeLauncher(graphBuilder, buildTarget.getTargetConfiguration()),
         Lists.transform(args.getVmArgs(), macrosConverter::convert),
->>>>>>> 6605eb18
         ImmutableMap.of(), /* nativeLibsEnvironment */
         args.getTestRuleTimeoutMs()
             .map(Optional::of)
@@ -176,14 +169,10 @@
       ImmutableCollection.Builder<BuildTarget> extraDepsBuilder,
       ImmutableCollection.Builder<BuildTarget> targetGraphOnlyDepsBuilder) {
     javacFactory.addParseTimeDeps(targetGraphOnlyDepsBuilder, constructorArg);
-<<<<<<< HEAD
-    javaOptionsForTests.get().addParseTimeDeps(targetGraphOnlyDepsBuilder);
     compilerFactory.addTargetDeps(extraDepsBuilder, targetGraphOnlyDepsBuilder);
-=======
     javaOptionsForTests
         .get()
         .addParseTimeDeps(targetGraphOnlyDepsBuilder, buildTarget.getTargetConfiguration());
->>>>>>> 6605eb18
   }
 
   @BuckStyleImmutable
