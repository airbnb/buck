--- conflicted
+++ resolved
@@ -46,10 +46,10 @@
 import com.google.common.collect.ImmutableCollection;
 import com.google.common.collect.ImmutableMap;
 import com.google.common.collect.ImmutableSortedSet;
+import com.google.common.collect.Lists;
 import com.google.common.collect.Maps;
 import java.util.Optional;
 import java.util.function.Supplier;
-import java.util.stream.Collectors;
 import org.immutables.value.Value;
 
 /** Description for kotlin_test. */
@@ -138,18 +138,10 @@
         args.getLabels(),
         args.getContacts(),
         args.getTestType().orElse(TestType.JUNIT),
-<<<<<<< HEAD
-        javaOptionsForTests.get().getJavaRuntimeLauncher(graphBuilder),
-        args.getVmArgs()
-            .stream()
-            .map(vmArg -> macrosConverter.convert(vmArg, graphBuilder))
-            .collect(Collectors.toList()),
-=======
         javaOptionsForTests
             .get()
             .getJavaRuntimeLauncher(graphBuilder, buildTarget.getTargetConfiguration()),
         Lists.transform(args.getVmArgs(), vmArg -> macrosConverter.convert(vmArg, graphBuilder)),
->>>>>>> ff18f4f3
         ImmutableMap.of(), /* nativeLibsEnvironment */
         args.getTestRuleTimeoutMs()
             .map(Optional::of)
@@ -176,14 +168,9 @@
       ImmutableCollection.Builder<BuildTarget> extraDepsBuilder,
       ImmutableCollection.Builder<BuildTarget> targetGraphOnlyDepsBuilder) {
     javacFactory.addParseTimeDeps(targetGraphOnlyDepsBuilder, constructorArg);
-<<<<<<< HEAD
-    javaOptionsForTests.get().addParseTimeDeps(targetGraphOnlyDepsBuilder);
-    compilerFactory.addTargetDeps(extraDepsBuilder, targetGraphOnlyDepsBuilder);
-=======
     javaOptionsForTests
         .get()
         .addParseTimeDeps(targetGraphOnlyDepsBuilder, buildTarget.getTargetConfiguration());
->>>>>>> ff18f4f3
   }
 
   @BuckStyleImmutable
