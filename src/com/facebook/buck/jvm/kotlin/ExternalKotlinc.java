--- conflicted
+++ resolved
@@ -15,6 +15,8 @@
  */
 
 package com.facebook.buck.jvm.kotlin;
+
+import static com.google.common.collect.Iterables.transform;
 
 import com.facebook.buck.core.build.execution.context.ExecutionContext;
 import com.facebook.buck.core.exceptions.HumanReadableException;
@@ -39,16 +41,14 @@
 import java.nio.file.Path;
 import java.util.Optional;
 import java.util.function.Supplier;
-import java.util.stream.Collectors;
 
 /** kotlinc implemented as a separate binary. */
 public class ExternalKotlinc implements Kotlinc, AddsToRuleKey {
 
   private static final KotlincVersion DEFAULT_VERSION =
-      ImmutableKotlincVersion.of("unknown version");
+    ImmutableKotlincVersion.of("unknown version");
 
   private final Path pathToKotlinc;
-
   private final Supplier<KotlincVersion> version;
   @AddToRuleKey private final String kotlinCompilerVersion;
 
@@ -56,26 +56,26 @@
     this.pathToKotlinc = pathToKotlinc;
 
     this.version =
-        MoreSuppliers.memoize(
-            () -> {
-              ProcessExecutorParams params =
-                  ProcessExecutorParams.builder()
-                      .setCommand(ImmutableList.of(pathToKotlinc.toString(), "-version"))
-                      .build();
-              Result result;
-              try {
-                result = createProcessExecutor().launchAndExecute(params);
-              } catch (InterruptedException | IOException e) {
-                throw new RuntimeException(e);
-              }
-              Optional<String> stderr = result.getStderr();
-              String output = stderr.orElse("").trim();
-              if (Strings.isNullOrEmpty(output)) {
-                return DEFAULT_VERSION;
-              } else {
-                return ImmutableKotlincVersion.of(output);
-              }
-            });
+      MoreSuppliers.memoize(
+        () -> {
+          ProcessExecutorParams params =
+            ProcessExecutorParams.builder()
+              .setCommand(ImmutableList.of(pathToKotlinc.toString(), "-version"))
+              .build();
+          Result result;
+          try {
+            result = createProcessExecutor().launchAndExecute(params);
+          } catch (InterruptedException | IOException e) {
+            throw new RuntimeException(e);
+          }
+          Optional<String> stderr = result.getStderr();
+          String output = stderr.orElse("").trim();
+          if (Strings.isNullOrEmpty(output)) {
+            return DEFAULT_VERSION;
+          } else {
+            return ImmutableKotlincVersion.of(output);
+          }
+        });
     this.kotlinCompilerVersion = getKotlinCompilerVersion();
   }
 
@@ -101,50 +101,48 @@
 
   @Override
   public int buildWithClasspath(
-      ExecutionContext context,
-      BuildTarget invokingRule,
-      ImmutableList<Path> kotlinHomeLibraries,
-      ImmutableList<String> options,
-      ImmutableSortedSet<Path> kotlinSourceFilePaths,
-      Path pathToSrcsList,
-      Optional<Path> workingDirectory,
-      ProjectFilesystem projectFilesystem)
-      throws InterruptedException {
+    ExecutionContext context,
+    BuildTarget invokingRule,
+    ImmutableList<String> options,
+    ImmutableSortedSet<Path> kotlinSourceFilePaths,
+    Path pathToSrcsList,
+    Optional<Path> workingDirectory,
+    ProjectFilesystem projectFilesystem)
+    throws InterruptedException {
 
     ImmutableList<Path> expandedSources;
     try {
       expandedSources =
-          getExpandedSourcePaths(
-              projectFilesystem,
-              context.getProjectFilesystemFactory(),
-              kotlinSourceFilePaths,
-              workingDirectory);
+        getExpandedSourcePaths(
+          projectFilesystem,
+          context.getProjectFilesystemFactory(),
+          kotlinSourceFilePaths,
+          workingDirectory);
     } catch (Throwable throwable) {
       throwable.printStackTrace();
       throw new HumanReadableException(
-          "Unable to expand sources for %s into %s", invokingRule, workingDirectory);
+        "Unable to expand sources for %s into %s", invokingRule, workingDirectory);
     }
 
     ImmutableList<String> command =
-        ImmutableList.<String>builder()
-            .add(pathToKotlinc.toString())
-            .addAll(options)
-            .addAll(
-                expandedSources
-                    .stream()
-                    .map(path -> projectFilesystem.resolve(path).toAbsolutePath().toString())
-                    .collect(Collectors.toList()))
-            .build();
+      ImmutableList.<String>builder()
+        .add(pathToKotlinc.toString())
+        .addAll(options)
+        .addAll(
+          transform(
+            expandedSources,
+            path -> projectFilesystem.resolve(path).toAbsolutePath().toString()))
+        .build();
 
     // Run the command
     int exitCode = -1;
     try {
       ProcessExecutorParams params =
-          ProcessExecutorParams.builder()
-              .setCommand(command)
-              .setEnvironment(context.getEnvironment())
-              .setDirectory(projectFilesystem.getRootPath().toAbsolutePath())
-              .build();
+        ProcessExecutorParams.builder()
+          .setCommand(command)
+          .setEnvironment(context.getEnvironment())
+          .setDirectory(projectFilesystem.getRootPath().toAbsolutePath())
+          .build();
       ProcessExecutor.Result result = context.getProcessExecutor().launchAndExecute(params);
       exitCode = result.getExitCode();
     } catch (IOException e) {
@@ -162,9 +160,9 @@
 
   @Override
   public String getDescription(
-      ImmutableList<String> options,
-      ImmutableSortedSet<Path> kotlinSourceFilePaths,
-      Path pathToSrcsList) {
+    ImmutableList<String> options,
+    ImmutableSortedSet<Path> kotlinSourceFilePaths,
+    Path pathToSrcsList) {
     StringBuilder builder = new StringBuilder(getShortName());
     builder.append(" ");
     Joiner.on(" ").appendTo(builder, options);
@@ -191,21 +189,12 @@
 
   @Override
   public ImmutableList<Path> getAdditionalClasspathEntries(
-      SourcePathResolverAdapter sourcePathResolverAdapter) {
+    SourcePathResolverAdapter sourcePathResolverAdapter) {
     return ImmutableList.of();
   }
 
   @Override
-<<<<<<< HEAD
-  public ImmutableList<Path> getHomeLibraries(SourcePathResolver sourcePathResolver) {
-    return ImmutableList.of();
-  }
-
-  @Override
-  public ImmutableMap<String, String> getEnvironment(SourcePathResolver resolver) {
-=======
   public ImmutableMap<String, String> getEnvironment(SourcePathResolverAdapter resolver) {
->>>>>>> f180cdb4
     return ImmutableMap.of();
   }
 }