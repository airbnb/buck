/*
 * Copyright 2015-present Facebook, Inc.
 *
 * Licensed under the Apache License, Version 2.0 (the "License"); you may
 * not use this file except in compliance with the License. You may obtain
 * a copy of the License at
 *
 *     http://www.apache.org/licenses/LICENSE-2.0
 *
 * Unless required by applicable law or agreed to in writing, software
 * distributed under the License is distributed on an "AS IS" BASIS, WITHOUT
 * WARRANTIES OR CONDITIONS OF ANY KIND, either express or implied. See the
 * License for the specific language governing permissions and limitations
 * under the License.
 */
package com.facebook.buck.features.project.intellij;

import com.facebook.buck.core.description.arg.CommonDescriptionArg;
import com.facebook.buck.core.model.BuildTarget;
import com.facebook.buck.core.model.targetgraph.TargetGraph;
import com.facebook.buck.core.model.targetgraph.TargetNode;
import com.facebook.buck.features.project.intellij.aggregation.AggregationModule;
import com.facebook.buck.features.project.intellij.aggregation.AggregationModuleFactory;
import com.facebook.buck.features.project.intellij.aggregation.AggregationTree;
import com.facebook.buck.features.project.intellij.model.DependencyType;
import com.facebook.buck.features.project.intellij.model.IjLibrary;
import com.facebook.buck.features.project.intellij.model.IjLibraryFactory;
import com.facebook.buck.features.project.intellij.model.IjModule;
import com.facebook.buck.features.project.intellij.model.IjModuleFactory;
import com.facebook.buck.features.project.intellij.model.IjModuleType;
import com.facebook.buck.features.project.intellij.model.IjProjectConfig;
import com.facebook.buck.features.project.intellij.model.IjProjectElement;
import com.facebook.buck.io.filesystem.ProjectFilesystem;
import com.google.common.base.Preconditions;
import com.google.common.collect.ImmutableListMultimap;
import com.google.common.collect.ImmutableMap;
import com.google.common.collect.ImmutableSet;
import java.nio.file.Path;
import java.nio.file.Paths;
import java.util.ArrayList;
import java.util.HashSet;
import java.util.LinkedHashMap;
import java.util.List;
import java.util.Map;
import java.util.Objects;
import java.util.Optional;
import java.util.Set;
import java.util.stream.Stream;

public final class IjModuleGraphFactory {
  /**
   * Create all the modules we are capable of representing in IntelliJ from the supplied graph.
   *
   * @param targetGraph graph whose nodes will be converted to {@link IjModule}s.
   * @return map which for every BuildTarget points to the corresponding IjModule. Multiple
   *     BuildTarget can point to one IjModule (many:one mapping), the BuildTargetPaths which can't
   *     be prepresented in IntelliJ are missing from this mapping.
   */
  private static ImmutableMap<BuildTarget, IjModule> createModules(
      ProjectFilesystem projectFilesystem,
      IjProjectConfig projectConfig,
      TargetGraph targetGraph,
      IjModuleFactory moduleFactory,
      AggregationModuleFactory aggregationModuleFactory,
      int minimumPathDepth,
      ImmutableSet<String> ignoredTargetLabels) {

    Stream<TargetNode<?>> nodes =
        targetGraph.getNodes().stream()
            .filter(
                input ->
                    SupportedTargetTypeRegistry.isTargetTypeSupported(
                        input.getDescription().getClass()))
            .filter(
                targetNode -> {
                  CommonDescriptionArg arg = (CommonDescriptionArg) targetNode.getConstructorArg();
                  return !arg.labelsContainsAnyOf(ignoredTargetLabels);
                })
            // Experimental support for generating modules outside the project root
            .filter(
                targetNode ->
                    projectConfig.isMultiCellModuleSupportEnabled()
                        || isInRootCell(projectFilesystem, targetNode));

    ImmutableListMultimap<Path, TargetNode<?>> baseTargetPathMultimap =
        (projectConfig.getProjectRoot().isEmpty()
                ? nodes
                : nodes.filter(
                    targetNode ->
                        shouldConvertToIjModule(projectConfig.getProjectRoot(), targetNode)))
            .collect(
                ImmutableListMultimap.toImmutableListMultimap(
                    targetNode ->
                        projectFilesystem.relativize(
                            targetNode
                                .getFilesystem()
                                .resolve(targetNode.getBuildTarget().getBasePath())),
                    targetNode -> targetNode));

    AggregationTree aggregationTree =
        createAggregationTree(projectConfig, aggregationModuleFactory, baseTargetPathMultimap);

    aggregationTree.aggregateModules(minimumPathDepth);

    ImmutableMap.Builder<BuildTarget, IjModule> moduleByBuildTarget = new ImmutableMap.Builder<>();

    aggregationTree
        .getModules()
        .parallelStream()
        .filter(aggregationModule -> !aggregationModule.getTargets().isEmpty())
        .forEach(
            aggregationModule -> {
              IjModule module =
                  moduleFactory.createModule(
                      aggregationModule.getModuleBasePath(),
                      aggregationModule.getTargets(),
                      aggregationModule.getExcludes());
              synchronized (moduleByBuildTarget) {
                module
                    .getTargets()
                    .forEach(buildTarget -> moduleByBuildTarget.put(buildTarget, module));
              }
            });

    return moduleByBuildTarget.build();
  }

  private static boolean shouldConvertToIjModule(String projectRoot, TargetNode<?> targetNode) {
    return targetNode.getBuildTarget().getBasePath().startsWith(projectRoot);
  }

  private static AggregationTree createAggregationTree(
      IjProjectConfig projectConfig,
      AggregationModuleFactory aggregationModuleFactory,
      ImmutableListMultimap<Path, TargetNode<?>> targetNodesByBasePath) {
    Map<Path, AggregationModule> pathToAggregationModuleMap =
        targetNodesByBasePath.asMap().entrySet().stream()
            .collect(
                ImmutableMap.toImmutableMap(
                    Map.Entry::getKey,
                    pathWithTargetNode ->
                        aggregationModuleFactory.createAggregationModule(
                            pathWithTargetNode.getKey(),
                            ImmutableSet.copyOf(pathWithTargetNode.getValue()))));

    Path rootPath = Paths.get("");

    AggregationModule rootAggregationModule = pathToAggregationModuleMap.get(rootPath);
    if (rootAggregationModule == null) {
      rootAggregationModule =
          aggregationModuleFactory.createAggregationModule(rootPath, ImmutableSet.of());
    }

    AggregationTree aggregationTree = new AggregationTree(projectConfig, rootAggregationModule);

    pathToAggregationModuleMap.entrySet().stream()
        .filter(e -> !rootPath.equals(e.getKey()))
        .forEach(e -> aggregationTree.addModule(e.getKey(), e.getValue()));

    return aggregationTree;
  }

  private static ImmutableSet<IjProjectElement> getProjectElementFromBuildTargets(
      TargetGraph targetGraph,
      IjLibraryFactory libraryFactory,
      ImmutableMap<BuildTarget, IjModule> rulesToModules,
      IjModule module,
      Stream<BuildTarget> buildTargetStream) {
    return buildTargetStream
        .filter(
            input -> {
              // The exported deps closure can contain references back to targets contained
              // in the module, so filter those out.
              return !module.getTargets().contains(input);
            })
        .flatMap(
            depTarget -> {
              List<IjProjectElement> elements = new ArrayList<>();
              IjModule depModule = rulesToModules.get(depTarget);
              if (depModule != null) {
                elements.add(depModule);
              }
              if (depModule == null || depModule.getNonSourceBuildTargets().contains(depTarget)) {
                // all BuildTarget's are merged into IJModule
                // if a BuildTarget is not built from Java sources, it will also be added as a
                // library
                TargetNode<?> targetNode = targetGraph.get(depTarget);
                elements.add(libraryFactory.getLibrary(targetNode).orElse(null));
              }
              return elements.stream();
            })
        .filter(Objects::nonNull)
        .collect(ImmutableSet.toImmutableSet());
  }

  /**
   * @param projectConfig the project config used
   * @param targetGraph input graph.
   * @param libraryFactory library factory.
   * @param moduleFactory module factory.
   * @return module graph corresponding to the supplied {@link TargetGraph}. Multiple targets from
   *     the same base path are mapped to a single module, therefore an IjModuleGraph edge exists
   *     between two modules (Ma, Mb) if a TargetGraph edge existed between a pair of nodes (Ta, Tb)
   *     and Ma contains Ta and Mb contains Tb.
   */
  public static IjModuleGraph from(
      ProjectFilesystem projectFilesystem,
      IjProjectConfig projectConfig,
      TargetGraph targetGraph,
      IjLibraryFactory libraryFactory,
      IjModuleFactory moduleFactory,
      AggregationModuleFactory aggregationModuleFactory) {
    ImmutableSet<String> ignoredTargetLabels = projectConfig.getIgnoredTargetLabels();
    ImmutableMap<BuildTarget, IjModule> rulesToModules =
        createModules(
            projectFilesystem,
            projectConfig,
            targetGraph,
            moduleFactory,
            aggregationModuleFactory,
            projectConfig.getAggregationMode().getGraphMinimumDepth(targetGraph.getNodes().size()),
            ignoredTargetLabels);
    ExportedDepsClosureResolver exportedDepsClosureResolver =
        new ExportedDepsClosureResolver(targetGraph, ignoredTargetLabels);
    TransitiveDepsClosureResolver transitiveDepsClosureResolver =
        new TransitiveDepsClosureResolver(targetGraph, ignoredTargetLabels);
    ImmutableMap.Builder<IjProjectElement, ImmutableMap<IjProjectElement, DependencyType>>
        depsBuilder = ImmutableMap.builder();
    Set<IjLibrary> referencedLibraries = new HashSet<>();
    Optional<Path> extraCompileOutputRootPath = projectConfig.getExtraCompilerOutputModulesPath();

    for (IjModule module : ImmutableSet.copyOf(rulesToModules.values())) {
      Map<IjProjectElement, DependencyType> moduleDeps = new LinkedHashMap<>();

      if (!module.getExtraClassPathDependencies().isEmpty()) {
        IjLibrary extraClassPathLibrary =
            IjLibrary.builder()
                .setBinaryJars(module.getExtraClassPathDependencies())
                .setTargets(ImmutableSet.of())
                .setName("library_" + module.getName() + "_extra_classpath")
                .build();
        moduleDeps.put(extraClassPathLibrary, DependencyType.PROD);
      }

      if (extraCompileOutputRootPath.isPresent()
          && !module.getExtraModuleDependencies().isEmpty()) {
        IjModule extraModule =
            createExtraModuleForCompilerOutput(module, extraCompileOutputRootPath.get());
        moduleDeps.put(extraModule, DependencyType.PROD);
        depsBuilder.put(extraModule, ImmutableMap.of());
      }

      for (Map.Entry<BuildTarget, DependencyType> entry : module.getDependencies().entrySet()) {
        BuildTarget depBuildTarget = entry.getKey();
        TargetNode<?> depTargetNode = targetGraph.get(depBuildTarget);

        CommonDescriptionArg arg = (CommonDescriptionArg) depTargetNode.getConstructorArg();
        if (arg.labelsContainsAnyOf(ignoredTargetLabels)) {
          continue;
        }

        DependencyType depType = entry.getValue();
        ImmutableSet<IjProjectElement> depElements;
        ImmutableSet<IjProjectElement> transitiveDepElements = ImmutableSet.of();

        if (depType.equals(DependencyType.COMPILED_SHADOW)) {
          Optional<IjLibrary> library = libraryFactory.getLibrary(depTargetNode);
          if (library.isPresent()) {
            depElements = ImmutableSet.of(library.get());
          } else {
            depElements = ImmutableSet.of();
          }
        } else {
          depElements =
              getProjectElementFromBuildTargets(
                  targetGraph,
                  libraryFactory,
                  rulesToModules,
                  module,
                  Stream.concat(
                      exportedDepsClosureResolver.getExportedDepsClosure(depBuildTarget).stream(),
                      Stream.of(depBuildTarget)));
          if (projectConfig.isIncludeTransitiveDependency()) {
            transitiveDepElements =
                getProjectElementFromBuildTargets(
                    targetGraph,
                    libraryFactory,
                    rulesToModules,
                    module,
                    Stream.concat(
                        transitiveDepsClosureResolver.getTransitiveDepsClosure(depBuildTarget)
                            .stream(),
                        Stream.of(depBuildTarget)));
          }
        }

        for (IjProjectElement depElement : transitiveDepElements) {
          Preconditions.checkState(!depElement.equals(module));
          DependencyType.putWithMerge(moduleDeps, depElement, DependencyType.RUNTIME);
        }
        for (IjProjectElement depElement : depElements) {
          Preconditions.checkState(!depElement.equals(module));
          DependencyType.putWithMerge(moduleDeps, depElement, depType);
        }
      }

<<<<<<< HEAD
      if (!module.getExtraClassPathDependencies().isEmpty()) {
        IjLibrary extraClassPathLibrary =
            IjLibrary.builder()
                .setBinaryJars(module.getExtraClassPathDependencies())
                .setTargets(ImmutableSet.of())
                .setName("library_" + module.getName() + "_extra_classpath")
                .build();
        moduleDeps.put(extraClassPathLibrary, DependencyType.PROD);
      }

      if (extraCompileOutputRootPath.isPresent()
          && !module.getExtraModuleDependencies().isEmpty()) {
        IjModule extraModule =
            createExtraModuleForCompilerOutput(module, extraCompileOutputRootPath.get());
        moduleDeps.put(extraModule, DependencyType.PROD);
        depsBuilder.put(extraModule, ImmutableMap.of());
      }

      moduleDeps
          .keySet()
          .stream()
=======
      moduleDeps.keySet().stream()
>>>>>>> 6605eb18
          .filter(dep -> dep instanceof IjLibrary)
          .map(library -> (IjLibrary) library)
          .forEach(referencedLibraries::add);

      depsBuilder.put(module, ImmutableMap.copyOf(moduleDeps));
    }

    referencedLibraries.forEach(library -> depsBuilder.put(library, ImmutableMap.of()));

    return new IjModuleGraph(depsBuilder.build());
  }

  private static IjModule createExtraModuleForCompilerOutput(
      IjModule module, Path extraCompileOutputRootPath) {
    return IjModule.builder()
        .setModuleBasePath(extraCompileOutputRootPath.resolve(module.getModuleBasePath()))
        .setTargets(ImmutableSet.of())
        .addAllFolders(ImmutableSet.of())
        .putAllDependencies(ImmutableMap.of())
        .setLanguageLevel(module.getLanguageLevel())
        .setModuleType(IjModuleType.ANDROID_MODULE)
        .setCompilerOutputPath(module.getExtraModuleDependencies().asList().get(0))
        .build();
  }

  private static boolean isInRootCell(
      ProjectFilesystem projectFilesystem, TargetNode<?> targetNode) {
    return targetNode.getFilesystem().equals(projectFilesystem);
  }

  private IjModuleGraphFactory() {}
}<|MERGE_RESOLUTION|>--- conflicted
+++ resolved
@@ -304,7 +304,6 @@
         }
       }
 
-<<<<<<< HEAD
       if (!module.getExtraClassPathDependencies().isEmpty()) {
         IjLibrary extraClassPathLibrary =
             IjLibrary.builder()
@@ -323,12 +322,7 @@
         depsBuilder.put(extraModule, ImmutableMap.of());
       }
 
-      moduleDeps
-          .keySet()
-          .stream()
-=======
       moduleDeps.keySet().stream()
->>>>>>> 6605eb18
           .filter(dep -> dep instanceof IjLibrary)
           .map(library -> (IjLibrary) library)
           .forEach(referencedLibraries::add);
