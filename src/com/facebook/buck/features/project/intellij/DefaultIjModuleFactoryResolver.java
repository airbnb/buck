/*
 * Copyright 2015-present Facebook, Inc.
 *
 * Licensed under the Apache License, Version 2.0 (the "License"); you may
 * not use this file except in compliance with the License. You may obtain
 * a copy of the License at
 *
 *     http://www.apache.org/licenses/LICENSE-2.0
 *
 * Unless required by applicable law or agreed to in writing, software
 * distributed under the License is distributed on an "AS IS" BASIS, WITHOUT
 * WARRANTIES OR CONDITIONS OF ANY KIND, either express or implied. See the
 * License for the specific language governing permissions and limitations
 * under the License.
 */
package com.facebook.buck.features.project.intellij;

import com.facebook.buck.android.AndroidBinaryDescriptionArg;
import com.facebook.buck.android.AndroidLibraryDescription;
import com.facebook.buck.android.AndroidLibraryGraphEnhancer;
import com.facebook.buck.android.AndroidResourceDescription;
import com.facebook.buck.android.AndroidResourceDescriptionArg;
import com.facebook.buck.android.AndroidLibraryDescriptionArg;
import com.facebook.buck.android.DummyRDotJava;
import com.facebook.buck.core.model.BuildTarget;
import com.facebook.buck.core.model.impl.BuildTargetPaths;
import com.facebook.buck.core.model.targetgraph.TargetNode;
import com.facebook.buck.core.rules.ActionGraphBuilder;
import com.facebook.buck.core.rules.BuildRule;
import com.facebook.buck.core.rules.SourcePathRuleFinder;
import com.facebook.buck.core.sourcepath.SourcePath;
import com.facebook.buck.core.sourcepath.resolver.SourcePathResolver;
import com.facebook.buck.features.project.intellij.model.IjModuleFactoryResolver;
import com.facebook.buck.io.filesystem.ProjectFilesystem;
import com.facebook.buck.jvm.java.AnnotationProcessingParams;
import com.facebook.buck.jvm.java.CompilerOutputPaths;
import com.facebook.buck.jvm.java.JavaLibraryRules;
import com.facebook.buck.jvm.java.JvmLibraryArg;
import com.facebook.buck.util.Optionals;
import com.google.common.collect.ImmutableSet;
import com.google.common.collect.ImmutableSortedSet;
import java.nio.file.Path;
import java.util.Optional;

class DefaultIjModuleFactoryResolver implements IjModuleFactoryResolver {

  private final ActionGraphBuilder graphBuilder;
  private final SourcePathResolver sourcePathResolver;
  private final SourcePathRuleFinder ruleFinder;
  private final ProjectFilesystem projectFilesystem;
  private final ImmutableSet.Builder<BuildTarget> requiredBuildTargets;

  DefaultIjModuleFactoryResolver(
      ActionGraphBuilder graphBuilder,
      SourcePathResolver sourcePathResolver,
      SourcePathRuleFinder ruleFinder,
      ProjectFilesystem projectFilesystem,
      ImmutableSet.Builder<BuildTarget> requiredBuildTargets) {
    this.graphBuilder = graphBuilder;
    this.sourcePathResolver = sourcePathResolver;
    this.ruleFinder = ruleFinder;
    this.projectFilesystem = projectFilesystem;
    this.requiredBuildTargets = requiredBuildTargets;
  }

  @Override
  public Optional<Path> getDummyRDotJavaPath(TargetNode<?> targetNode) {
    BuildTarget dummyRDotJavaTarget =
        AndroidLibraryGraphEnhancer.getDummyRDotJavaTarget(targetNode.getBuildTarget());
    Optional<BuildRule> dummyRDotJavaRule = graphBuilder.getRuleOptional(dummyRDotJavaTarget);
    if (dummyRDotJavaRule.isPresent()) {
      requiredBuildTargets.add(dummyRDotJavaTarget);
      return Optional.of(
          DummyRDotJava.getRDotJavaBinFolder(dummyRDotJavaTarget, projectFilesystem));
    }
    return Optional.empty();
  }

  @Override
  public Path getAndroidManifestPath(TargetNode<AndroidBinaryDescriptionArg> targetNode) {
    AndroidBinaryDescriptionArg arg = targetNode.getConstructorArg();
    Optional<SourcePath> manifestSourcePath = arg.getManifest();
    if (!manifestSourcePath.isPresent()) {
      manifestSourcePath = arg.getManifestSkeleton();
    }
    if (!manifestSourcePath.isPresent()) {
      throw new IllegalArgumentException(
          "android_binary "
              + targetNode.getBuildTarget()
              + " did not specify manifest or manifest_skeleton");
    }
    return sourcePathResolver.getAbsolutePath(manifestSourcePath.get());
  }

  @Override
  public Optional<Path> getLibraryAndroidManifestPath(
      TargetNode<AndroidLibraryDescription.CoreArg> targetNode) {
    Optional<SourcePath> manifestPath = targetNode.getConstructorArg().getManifest();
    return manifestPath.map(sourcePathResolver::getAbsolutePath).map(projectFilesystem::relativize);
  }

  @Override
  public Optional<Path> getProguardConfigPath(TargetNode<AndroidBinaryDescriptionArg> targetNode) {
    return targetNode
        .getConstructorArg()
        .getProguardConfig()
        .map(this::getRelativePathAndRecordRule);
  }

  @Override
  public Optional<Path> getAndroidResourcePath(
      TargetNode<AndroidResourceDescriptionArg> targetNode) {
    return AndroidResourceDescription.getResDirectoryForProject(graphBuilder, targetNode)
        .map(this::getRelativePathAndRecordRule);
  }

  @Override
  public Optional<Path> getAssetsPath(TargetNode<AndroidResourceDescriptionArg> targetNode) {
    return AndroidResourceDescription.getAssetsDirectoryForProject(graphBuilder, targetNode)
        .map(this::getRelativePathAndRecordRule);
  }

  @Override
  public Optional<Path> getAnnotationOutputPath(TargetNode<? extends JvmLibraryArg> targetNode) {
    AnnotationProcessingParams annotationProcessingParams =
        targetNode
            .getConstructorArg()
            .buildAnnotationProcessingParams(targetNode.getBuildTarget(), graphBuilder);
    if (annotationProcessingParams == null || annotationProcessingParams.isEmpty()) {
      return Optional.empty();
    }

    return CompilerOutputPaths.getAnnotationPath(projectFilesystem, targetNode.getBuildTarget());
  }

  @Override
<<<<<<< HEAD
  public Optional<Path> getKaptAnnotationOutputPath(
      TargetNode<? extends JvmLibraryArg> targetNode) {
    if (targetNode.getConstructorArg() instanceof AndroidLibraryDescriptionArg) {
      AndroidLibraryDescriptionArg androidArgs = ((AndroidLibraryDescriptionArg) targetNode.getConstructorArg());
      if (androidArgs.getLanguage().isPresent() && androidArgs.getLanguage().get().equals(
          AndroidLibraryDescription.JvmLanguage.KOTLIN)) {
        return Optional.of(
            BuildTargetPaths.getAnnotationPath(projectFilesystem, targetNode.getBuildTarget(), "__%s_kapt_generated__"));
      }
    }

=======
  public Optional<Path> getAbiAnnotationOutputPath(TargetNode<? extends JvmLibraryArg> targetNode) {
    Optional<BuildRule> buildRule = graphBuilder.getRuleOptional(targetNode.getBuildTarget());
    if (buildRule.isPresent()) {
      ImmutableSortedSet<BuildRule> sourceOnlyAbiRules =
          JavaLibraryRules.getSourceOnlyAbiRules(graphBuilder, ImmutableSet.of(buildRule.get()));
      if (!sourceOnlyAbiRules.isEmpty()) {
        return getAnnotationOutputPath(
            targetNode.copyWithFlavors(sourceOnlyAbiRules.first().getBuildTarget().getFlavors()));
      }
    }
>>>>>>> 8aca9d46
    return Optional.empty();
  }

  @Override
  public Optional<Path> getCompilerOutputPath(TargetNode<? extends JvmLibraryArg> targetNode) {
    BuildTarget buildTarget = targetNode.getBuildTarget();
    Path compilerOutputPath = CompilerOutputPaths.getOutputJarPath(buildTarget, projectFilesystem);
    return Optional.of(compilerOutputPath);
  }

  private Path getRelativePathAndRecordRule(SourcePath sourcePath) {
    requiredBuildTargets.addAll(
        Optionals.toStream(ruleFinder.getRule(sourcePath).map(BuildRule::getBuildTarget))
            .iterator());
    return sourcePathResolver.getRelativePath(sourcePath);
  }
}<|MERGE_RESOLUTION|>--- conflicted
+++ resolved
@@ -134,9 +134,7 @@
   }
 
   @Override
-<<<<<<< HEAD
-  public Optional<Path> getKaptAnnotationOutputPath(
-      TargetNode<? extends JvmLibraryArg> targetNode) {
+  public Optional<Path> getKaptAnnotationOutputPath(TargetNode<? extends JvmLibraryArg> targetNode) {
     if (targetNode.getConstructorArg() instanceof AndroidLibraryDescriptionArg) {
       AndroidLibraryDescriptionArg androidArgs = ((AndroidLibraryDescriptionArg) targetNode.getConstructorArg());
       if (androidArgs.getLanguage().isPresent() && androidArgs.getLanguage().get().equals(
@@ -145,8 +143,9 @@
             BuildTargetPaths.getAnnotationPath(projectFilesystem, targetNode.getBuildTarget(), "__%s_kapt_generated__"));
       }
     }
+  }
 
-=======
+  @Override
   public Optional<Path> getAbiAnnotationOutputPath(TargetNode<? extends JvmLibraryArg> targetNode) {
     Optional<BuildRule> buildRule = graphBuilder.getRuleOptional(targetNode.getBuildTarget());
     if (buildRule.isPresent()) {
@@ -157,7 +156,6 @@
             targetNode.copyWithFlavors(sourceOnlyAbiRules.first().getBuildTarget().getFlavors()));
       }
     }
->>>>>>> 8aca9d46
     return Optional.empty();
   }
 
