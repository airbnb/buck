/*
 * Copyright (c) Facebook, Inc. and its affiliates.
 *
 * Licensed under the Apache License, Version 2.0 (the "License");
 * you may not use this file except in compliance with the License.
 * You may obtain a copy of the License at
 *
 *     http://www.apache.org/licenses/LICENSE-2.0
 *
 * Unless required by applicable law or agreed to in writing, software
 * distributed under the License is distributed on an "AS IS" BASIS,
 * WITHOUT WARRANTIES OR CONDITIONS OF ANY KIND, either express or implied.
 * See the License for the specific language governing permissions and
 * limitations under the License.
 */

package com.facebook.buck.features.project.intellij;

import com.facebook.buck.core.util.graph.MutableDirectedGraph;
import com.facebook.buck.features.project.intellij.lang.java.JavaPackagePathCache;
import com.facebook.buck.features.project.intellij.model.folders.ExcludeFolder;
import com.facebook.buck.features.project.intellij.model.folders.IjFolder;
import com.facebook.buck.features.project.intellij.model.folders.IjResourceFolderType;
import com.facebook.buck.features.project.intellij.model.folders.JavaResourceFolder;
import com.facebook.buck.features.project.intellij.model.folders.JavaTestResourceFolder;
import com.facebook.buck.features.project.intellij.model.folders.SelfMergingOnlyFolder;
import com.facebook.buck.features.project.intellij.model.folders.SourceFolder;
import com.facebook.buck.features.project.intellij.model.folders.TestFolder;
import com.facebook.buck.io.file.MorePaths;
import com.facebook.buck.jvm.core.JavaPackageFinder;
import com.google.common.base.Preconditions;
import com.google.common.collect.ImmutableCollection;
import com.google.common.collect.ImmutableList;
import com.google.common.collect.ImmutableListMultimap;
import com.google.common.collect.ImmutableSet;
import com.google.common.collect.ImmutableSortedSet;
import com.google.common.collect.Ordering;
import java.nio.file.Path;
import java.nio.file.Paths;
import java.util.Collection;
import java.util.HashMap;
import java.util.Iterator;
import java.util.List;
import java.util.Map;
import java.util.Objects;
import java.util.Optional;
import java.util.stream.Collectors;
import java.util.stream.StreamSupport;
import javax.annotation.Nullable;

/**
 * Groups {@link IjFolder}s into sets which are of the same type and belong to the same package
 * structure.
 */
public class IjSourceRootSimplifier {

  private JavaPackageFinder javaPackageFinder;

  public IjSourceRootSimplifier(JavaPackageFinder javaPackageFinder) {
    this.javaPackageFinder = javaPackageFinder;
  }

  /**
   * Merges {@link IjFolder}s of the same type and package prefix.
   *
   * @param simplificationLimit if a path has this many segments it will not be simplified further.
   * @param folders set of {@link IjFolder}s to simplify.
   * @param moduleLocation location of the current module
   * @param traversalBoundaryPaths contains a list of locations of modules in the current project
   * @return simplified map of Path, {@link IjFolder}s.
   */
  public ImmutableListMultimap<Path, IjFolder> simplify(
      int simplificationLimit,
      Iterable<IjFolder> folders,
      Path moduleLocation,
      ImmutableSet<Path> traversalBoundaryPaths) {
    PackagePathCache packagePathCache = new PackagePathCache(folders, javaPackageFinder);
    BottomUpPathMerger walker =
        new BottomUpPathMerger(
            folders, simplificationLimit, moduleLocation, packagePathCache, traversalBoundaryPaths);

    return walker.getMergedFolders();
  }

  private static class BottomUpPathMerger {
    // Graph where edges represent the parent path -> child path relationship. We need this
    // to efficiently look up children.
    private MutableDirectedGraph<Path> tree;
    // Keeps track of paths which actually have a folder attached to them. It's a bit simpler to
    // use a map like this, especially that the folders then move up the tree as we merge them.
    private Map<Path, IjFolder> mergePathsMap;
    // Efficient package prefix lookup.
    private PackagePathCache packagePathCache;
    private Path moduleLocation;
    private ImmutableList<Path> topLevels;

    public BottomUpPathMerger(
        Iterable<IjFolder> foldersToWalk,
        int limit,
        Path moduleLocation,
        PackagePathCache packagePathCache,
        ImmutableSet<Path> traversalBoundaryPaths) {
      this.tree = new MutableDirectedGraph<>();
      this.packagePathCache = packagePathCache;
      this.mergePathsMap = new HashMap<>();
      this.moduleLocation = moduleLocation.toAbsolutePath();

      for (IjFolder folder : foldersToWalk) {
        Path path = folder.getPath();
        mergePathsMap.put(path, folder);
        while (getPathNameCount(path) > limit) {
          Path parent = this.moduleLocation.resolve(path).getParent();
          if (parent == null) {
            break;
          }
          parent = this.moduleLocation.relativize(parent);

          boolean isParentAndGrandParentAlreadyInTree = tree.containsNode(parent);
          tree.addEdge(parent, path);
          if (isParentAndGrandParentAlreadyInTree) {
            break;
          }

          path = parent;
        }
      }

      topLevels = findTopLevels(foldersToWalk, traversalBoundaryPaths);
    }

    // Paths.get("") needs special handling
    private static int getPathNameCount(Path path) {
      return path.toString().isEmpty() ? 0 : path.getNameCount();
    }

    // source folder merge strategy
    // 1. if source folder is within current module, we merge them as usual
    // 2. if source folder is within other modules (allowed by buck's package_boundary_exception),
    //    we don't do any merging.  Reason is owner module will merge folders to module location,
    //    and there should not be more than one module for a content root
    // 3. if source folder is not within any modules (typically generated source code), we merge to
    //    nearest common ancestor.  this is to avoid multiple modules having same content root.
    private ImmutableList<Path> findTopLevels(
        Iterable<IjFolder> foldersToWalk, ImmutableSet<Path> traversalBoundaryPaths) {
      List<Path> pathsToWalk =
          StreamSupport.stream(foldersToWalk.spliterator(), true)
              .map(IjFolder::getPath)
              .collect(Collectors.toList());
      ImmutableList.Builder<Path> topLevelBuilder = ImmutableList.builder();
      for (Path topLevel : tree.getNodesWithNoIncomingEdges()) {
        if (topLevel.toAbsolutePath().startsWith(this.moduleLocation)) {
          topLevelBuilder.add(topLevel);
        } else if (!isWithinModule(traversalBoundaryPaths, topLevel)) {
          topLevelBuilder.add(getNearestTopLevel(pathsToWalk, topLevel));
        }
      }

      return topLevelBuilder.build();
    }

    private boolean isWithinModule(ImmutableSet<Path> traversalBoundaryPaths, Path path) {
      return traversalBoundaryPaths.stream().anyMatch(path::startsWith);
    }

    // find the nearest common ancestor for paths in a given graph.
    // For example, for path (a/b/c, a/b/d) and candidate a, nearest ancestor is a/b
    // for path (a/b, a/b/d) and candidate a, nearest ancestor is a/b
    // for path (a/b, a/c) and candidate a, nearest ancestor is a
    // for path (a/b/c/d/e) and candidate a, nearest ancestor is a/b/c/d/e
    private Path getNearestTopLevel(List<Path> pathsToWalk, Path candidate) {
      int minNameCount =
          pathsToWalk.stream()
              .filter(folder -> folder.startsWith(candidate))
              .mapToInt(path -> getPathNameCount(path))
              .min()
              .orElse(getPathNameCount(candidate));
      Path walk = candidate;
      while (true) {
        Iterator<Path> outgoingNodes = tree.getOutgoingNodesFor(walk).iterator();
        if (!outgoingNodes.hasNext()) {
          break;
        }
        Path result = outgoingNodes.next();
        if (getPathNameCount(result) > minNameCount || outgoingNodes.hasNext()) {
          break;
        }
        walk = result;
      }
      return walk;
    }

    private ImmutableListMultimap<Path, IjFolder> getMergedFolders() {
      for (Path topLevel : topLevels) {
        walk(topLevel);
      }

      ImmutableListMultimap.Builder<Path, IjFolder> mergedFolders = ImmutableListMultimap.builder();

      mergePathsMap
          .values()
          .forEach(folder -> mergedFolders.put(getTopLevelForPath(folder.getPath()), folder));
      return mergedFolders.build();
    }

    private Path getTopLevelForPath(Path path) {
      return topLevels.stream()
          .filter(top -> path.toAbsolutePath().startsWith(top.toAbsolutePath()))
          .findAny()
          .orElse(path);
    }

    /**
     * Walks the trie of paths attempting to merge all of the children of the current path into
     * itself.
     *
     * <p>If a parent folder is present then the merge happens only for children folders that can be
     * merged into a parent folder. Otherwise a parent folder is created and matching children
     * folders are merged into it.
     *
     * @param currentPath current path
     * @return Optional.of(a successfully merged folder) or absent if merging did not succeed.
     */
    private Optional<IjFolder> walk(Path currentPath) {
      ImmutableList<Optional<IjFolder>> children =
          StreamSupport.stream(tree.getOutgoingNodesFor(currentPath).spliterator(), false)
              .map(this::walk)
              .collect(ImmutableList.toImmutableList());

      ImmutableList<IjFolder> presentChildren =
          children.stream()
              .filter(Optional::isPresent)
              .map(Optional::get)
              .collect(ImmutableList.toImmutableList());

      IjFolder currentFolder = mergePathsMap.get(currentPath);
      if (presentChildren.isEmpty()) {
        return Optional.ofNullable(currentFolder);
      }

      boolean hasNonPresentChildren = presentChildren.size() != children.size();

      return tryMergingParentAndChildren(
          currentPath, currentFolder, presentChildren, hasNonPresentChildren);
    }

    /** Tries to merge children to a parent folder. */
    private Optional<IjFolder> tryMergingParentAndChildren(
        Path currentPath,
        @Nullable IjFolder parentFolder,
        ImmutableCollection<IjFolder> children,
        boolean hasNonPresentChildren) {
      if (parentFolder == null) {
        return mergeChildrenIntoNewParentFolder(currentPath, children);
      }

      if (parentFolder instanceof SelfMergingOnlyFolder) {
        return Optional.of(parentFolder);
      }

      if ((parentFolder instanceof ExcludeFolder)) {
        if (hasNonPresentChildren
            || children.stream().anyMatch(folder -> !(folder instanceof ExcludeFolder))) {
          return Optional.empty();
        }
        return mergeAndRemoveSimilarChildren(parentFolder, children);
      }

      // SourceFolder or TestFolder
      if (parentFolder.getWantsPackagePrefix()) {
        return mergeFoldersWithMatchingPackageIntoParent(parentFolder, children);
      } else {
        return mergeAndRemoveSimilarChildren(parentFolder, children);
      }
    }

    /**
     * Tries to find the best folder type to create using the types of the children.
     *
     * <p>The best type in this algorithm is the type with the maximum number of children.
     */
    private FolderTypeWithPackageInfo findBestFolderType(ImmutableCollection<IjFolder> children) {
      if (children.size() == 1) {
        return FolderTypeWithPackageInfo.fromFolder(children.iterator().next());
      }
<<<<<<< HEAD
      return children
          .stream()
=======

      return children.stream()
>>>>>>> f180cdb4
          .collect(
              Collectors.groupingBy(FolderTypeWithPackageInfo::fromFolder, Collectors.counting()))
          .entrySet()
          .stream()
          .max(
              (c1, c2) -> {
                long count1 = c1.getValue();
                long count2 = c2.getValue();
                if (count1 == count2) {
                  return c2.getKey().ordinal() - c1.getKey().ordinal();
                } else {
                  return (int) (count1 - count2);
                }
              })
          .orElseThrow(() -> new IllegalStateException("Max count should exist"))
          .getKey();
    }

    /**
     * Creates a new parent folder and merges children into it.
     *
     * <p>The type of the result folder depends on the children.
     */
    private Optional<IjFolder> mergeChildrenIntoNewParentFolder(
        Path currentPath, ImmutableCollection<IjFolder> children) {
      ImmutableList<IjFolder> childrenToMerge =
          children.stream()
              .filter(
                  child ->
                      child instanceof SourceFolder
                          || child instanceof TestFolder
                          || child instanceof JavaResourceFolder
                          || child instanceof JavaTestResourceFolder)
              .collect(ImmutableList.toImmutableList());

      // Don't merge into current path if there's zero or one child
      if (childrenToMerge.isEmpty()) {
        return Optional.empty();
      }

      FolderTypeWithPackageInfo typeForMerging = findBestFolderType(childrenToMerge);

      if (typeForMerging.isResourceFolder()) {
        return tryCreateNewParentFolderFromChildrenResourceFolders(
            currentPath, childrenToMerge, typeForMerging);
      } else if (typeForMerging.wantsPackagePrefix()) {
        return tryCreateNewParentFolderFromChildrenWithPackage(
            typeForMerging, currentPath, childrenToMerge);
      } else {
        return tryCreateNewParentFolderFromChildrenWithoutPackages(
            typeForMerging, currentPath, childrenToMerge);
      }
    }

    /** Merges JavaResourceFolders or JavaTestResourceFolders. */
    private Optional<IjFolder> tryCreateNewParentFolderFromChildrenResourceFolders(
        Path currentPath,
        ImmutableCollection<IjFolder> children,
        FolderTypeWithPackageInfo typeForMerging) {
      IjResourceFolderType ijResourceFolderType = typeForMerging.getIjResourceFolderType();

      ImmutableList<IjFolder> childrenToMerge =
          children.stream()
              .filter(ijResourceFolderType::isIjFolderInstance)
              .collect(ImmutableList.toImmutableList());

      if (childrenToMerge.isEmpty()) {
        return Optional.empty();
      }

      Path resourcesRoot = ijResourceFolderType.getResourcesRootFromFolder(childrenToMerge.get(0));

      // If merging would recurse above resources_root, don't merge.
      if (resourcesRoot != null
          && !resourcesRoot.equals(Paths.get(""))
          && !currentPath.startsWith(resourcesRoot)) {
        return Optional.empty();
      }

      // If not all children have the same resources_root, don't merge.
      boolean childrenHaveSameResourcesRoot =
          childrenToMerge.stream()
              .allMatch(
                  folder ->
                      Objects.equals(
                          resourcesRoot, ijResourceFolderType.getResourcesRootFromFolder(folder)));
      if (!childrenHaveSameResourcesRoot) {
        return Optional.empty();
      }

      IjFolder mergedFolder =
          ijResourceFolderType
              .getFactory()
              .create(
                  currentPath,
                  resourcesRoot,
                  childrenToMerge.stream()
                      .flatMap(folder -> folder.getInputs().stream())
                      .collect(ImmutableSortedSet.toImmutableSortedSet(Ordering.natural())));

      removeFolders(childrenToMerge);
      mergePathsMap.put(currentPath, mergedFolder);

      return Optional.of(mergedFolder);
    }

    /** Merges either SourceFolders or TestFolders without packages. */
    private Optional<IjFolder> tryCreateNewParentFolderFromChildrenWithoutPackages(
        FolderTypeWithPackageInfo typeForMerging,
        Path currentPath,
        ImmutableCollection<IjFolder> children) {
      Class<? extends IjFolder> folderClass = typeForMerging.getFolderTypeClass();
      ImmutableList<IjFolder> childrenToMerge =
          children.stream()
              .filter(folderClass::isInstance)
              .filter(folder -> !folder.getWantsPackagePrefix())
              .collect(ImmutableList.toImmutableList());

      if (childrenToMerge.isEmpty()) {
        return Optional.empty();
      }

      IjFolder mergedFolder =
          typeForMerging
              .getFolderFactory()
              .create(
                  currentPath,
                  false,
                  childrenToMerge.stream()
                      .flatMap(folder -> folder.getInputs().stream())
                      .collect(ImmutableSortedSet.toImmutableSortedSet(Ordering.natural())));

      removeFolders(childrenToMerge);
      mergePathsMap.put(currentPath, mergedFolder);

      return Optional.of(mergedFolder);
    }

    /** Merges either SourceFolders or TestFolders with matching packages. */
    private Optional<IjFolder> tryCreateNewParentFolderFromChildrenWithPackage(
        FolderTypeWithPackageInfo typeForMerging,
        Path currentPath,
        ImmutableCollection<IjFolder> children) {
      Optional<Path> currentPackage = packagePathCache.lookup(currentPath);
      if (!currentPackage.isPresent()) {
        return Optional.empty();
      }

      Class<? extends IjFolder> folderClass = typeForMerging.getFolderTypeClass();
      ImmutableList<IjFolder> childrenToMerge =
          children.stream()
              .filter(folderClass::isInstance)
              .filter(IjFolder::getWantsPackagePrefix)
              .filter(
                  child ->
                      canMergeWithKeepingPackage(
                          currentPath, currentPackage.get(), child, packagePathCache))
              .collect(ImmutableList.toImmutableList());

      if (childrenToMerge.isEmpty()) {
        return Optional.empty();
      }

      IjFolder mergedFolder =
          typeForMerging
              .getFolderFactory()
              .create(
                  currentPath,
                  true,
                  childrenToMerge.stream()
                      .flatMap(folder -> folder.getInputs().stream())
                      .collect(ImmutableSortedSet.toImmutableSortedSet(Ordering.natural())));

      removeFolders(childrenToMerge);
      mergePathsMap.put(currentPath, mergedFolder);

      return Optional.of(mergedFolder);
    }

    /**
     * Merges children that have package name matching the parent folder package.
     *
     * <p>For example:
     *
     * <pre>
     * a/b/c (package com.facebook.test)
     * +-----> d (package com.facebook.test.d)
     * +-----> e (package com.facebook.test.f)
     * </pre>
     *
     * <p>will be merged into:
     *
     * <pre>
     * a/b/c (package com.facebook.test)
     * +-----> e (package com.facebook.test.f)
     * </pre>
     */
    private Optional<IjFolder> mergeFoldersWithMatchingPackageIntoParent(
        IjFolder parentFolder, ImmutableCollection<IjFolder> children) {

      ImmutableList<IjFolder> childrenToMerge =
          children.stream()
              .filter(child -> canMergeWithKeepingPackage(parentFolder, child, packagePathCache))
              .collect(ImmutableList.toImmutableList());

      IjFolder result = mergeFolders(parentFolder, childrenToMerge);

      removeFolders(childrenToMerge);
      mergePathsMap.put(parentFolder.getPath(), result);

      return Optional.of(result);
    }

    /** Merges children that can be merged into a parent. */
    private Optional<IjFolder> mergeAndRemoveSimilarChildren(
        IjFolder parentFolder, ImmutableCollection<IjFolder> children) {
      ImmutableList<IjFolder> childrenToMerge =
          children.stream()
              .filter(folder -> folder.canMergeWith(parentFolder))
              .collect(ImmutableList.toImmutableList());

      IjFolder result = mergeFolders(parentFolder, childrenToMerge);

      removeFolders(childrenToMerge);
      mergePathsMap.put(result.getPath(), result);

      return Optional.of(result);
    }

    private void removeFolders(Collection<IjFolder> folders) {
      folders.stream().map(IjFolder::getPath).forEach(mergePathsMap::remove);
    }
  }

  /**
   * @return <code>true</code> if parent and child can be merged and they have correct package
   *     structure (child's package name matches parent's package + child's folder name).
   */
  private static boolean canMergeWithKeepingPackage(
      IjFolder parent, IjFolder child, PackagePathCache packagePathCache) {
    Preconditions.checkArgument(child.getPath().startsWith(parent.getPath()));

    if (!child.canMergeWith(parent)) {
      return false;
    }

    Optional<Path> parentPackage = packagePathCache.lookup(parent);
    if (!parentPackage.isPresent()) {
      return false;
    }
    Optional<Path> childPackageOptional = packagePathCache.lookup(child);
    if (!childPackageOptional.isPresent()) {
      return false;
    }
    Path childPackage = childPackageOptional.get();

    int pathDifference = child.getPath().getNameCount() - parent.getPath().getNameCount();
    Preconditions.checkState(
        pathDifference == 1,
        "Path difference is wrong: %s and %s",
        child.getPath(),
        parent.getPath());
    if (childPackage.getNameCount() == 0) {
      return false;
    }
    return MorePaths.getParentOrEmpty(childPackage).equals(parentPackage.get());
  }

  private static boolean canMergeWithKeepingPackage(
      Path currentPath, Path parentPackage, IjFolder child, PackagePathCache packagePathCache) {
    Optional<Path> childPackageOptional = packagePathCache.lookup(child);
    if (!childPackageOptional.isPresent()) {
      return false;
    }
    Path childPackage = childPackageOptional.get();

    int pathDifference = child.getPath().getNameCount() - currentPath.getNameCount();
    Preconditions.checkState(pathDifference == 1);
    if (childPackage.getNameCount() == 0) {
      return false;
    }
    return MorePaths.getParentOrEmpty(childPackage).equals(parentPackage);
  }

  private static IjFolder mergeFolders(IjFolder destinationFolder, Iterable<IjFolder> folders) {
    IjFolder result = destinationFolder;
    for (IjFolder folder : folders) {
      result = folder.merge(result);
    }
    return result;
  }

  /**
   * Hierarchical path cache. If the path a/b/c/d has package c/d it assumes that a/b/c has the
   * package c/.
   */
  private static class PackagePathCache {
    JavaPackagePathCache delegate;

    public PackagePathCache(
        Iterable<IjFolder> startingFolders, JavaPackageFinder javaPackageFinder) {
      delegate = new JavaPackagePathCache();
      for (IjFolder startingFolder : startingFolders) {
        if (!startingFolder.getWantsPackagePrefix()) {
          continue;
        }
        Path path =
            startingFolder.getInputs().stream().findFirst().orElse(lookupPath(startingFolder));
        delegate.insert(path, javaPackageFinder.findJavaPackageFolder(path));
      }
    }

    private Path lookupPath(IjFolder folder) {
      return folder.getPath().resolve("notfound");
    }

    public Optional<Path> lookup(IjFolder folder) {
      return delegate.lookup(lookupPath(folder));
    }

    public Optional<Path> lookup(Path path) {
      return delegate.lookup(path.resolve("notfound"));
    }
  }
}<|MERGE_RESOLUTION|>--- conflicted
+++ resolved
@@ -282,13 +282,7 @@
       if (children.size() == 1) {
         return FolderTypeWithPackageInfo.fromFolder(children.iterator().next());
       }
-<<<<<<< HEAD
-      return children
-          .stream()
-=======
-
       return children.stream()
->>>>>>> f180cdb4
           .collect(
               Collectors.groupingBy(FolderTypeWithPackageInfo::fromFolder, Collectors.counting()))
           .entrySet()
