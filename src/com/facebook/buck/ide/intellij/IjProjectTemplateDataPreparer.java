--- conflicted
+++ resolved
@@ -184,28 +184,12 @@
             SimplificationLimit.of(contentRootPath.getNameCount()), folders);
     IjFolderToIjSourceFolderTransform transformToFolder =
         new IjFolderToIjSourceFolderTransform(module);
-<<<<<<< HEAD
-    ImmutableSortedSet<IjSourceFolder> sourceFolders = simplifiedFolders
-        .stream()
-        .map(transformToFolder::apply)
-        .filter(folder -> !(folder.getType().equals("excludeFolder")
-            && (folder.getUrl().endsWith("/res")
-            || folder.getUrl().endsWith("/assets")
-            || folder.getUrl().endsWith("/src"))))
-        .collect(MoreCollectors.toImmutableSortedSet(Ordering.natural()));
-
-    return ContentRoot.builder()
-        .setUrl(url)
-        .setFolders(sourceFolders)
-        .build();
-=======
     ImmutableSortedSet<IjSourceFolder> sourceFolders =
         simplifiedFolders
             .stream()
             .map(transformToFolder::apply)
             .collect(MoreCollectors.toImmutableSortedSet(Ordering.natural()));
     return ContentRoot.builder().setUrl(url).setFolders(sourceFolders).build();
->>>>>>> 80368736
   }
 
   public ImmutableSet<IjFolder> createExcludes(final IjModule module) throws IOException {
