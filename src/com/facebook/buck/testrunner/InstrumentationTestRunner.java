/*
 * Copyright 2015-present Facebook, Inc.
 *
 * Licensed under the Apache License, Version 2.0 (the "License"); you may
 * not use this file except in compliance with the License. You may obtain
 * a copy of the License at
 *
 *     http://www.apache.org/licenses/LICENSE-2.0
 *
 * Unless required by applicable law or agreed to in writing, software
 * distributed under the License is distributed on an "AS IS" BASIS, WITHOUT
 * WARRANTIES OR CONDITIONS OF ANY KIND, either express or implied. See the
 * License for the specific language governing permissions and limitations
 * under the License.
 */

package com.facebook.buck.testrunner;

import com.android.ddmlib.AndroidDebugBridge;
import com.android.ddmlib.DdmPreferences;
import com.android.ddmlib.IDevice;
import com.android.ddmlib.MultiLineReceiver;
import com.android.ddmlib.testrunner.ITestRunListener;
import com.android.ddmlib.testrunner.RemoteAndroidTestRunner;
import com.android.ddmlib.testrunner.TestIdentifier;
import java.io.File;
import java.io.FileInputStream;
import java.io.IOException;
import java.io.InputStream;
import java.lang.reflect.Field;
import java.math.BigInteger;
import java.nio.file.FileVisitOption;
import java.nio.file.Files;
import java.nio.file.Path;
import java.nio.file.Paths;
import java.security.MessageDigest;
import java.security.NoSuchAlgorithmException;
import java.util.HashMap;
import java.util.List;
import java.util.Map;
import java.util.regex.Matcher;
import java.util.regex.Pattern;
import java.util.stream.Collectors;

public class InstrumentationTestRunner {
  private static final long ADB_CONNECT_TIMEOUT_MS = 60000;
  private static final long ADB_CONNECT_TIME_STEP_MS = ADB_CONNECT_TIMEOUT_MS / 10;

  private final String adbExecutablePath;
  private final String deviceSerial;
  private final String packageName;
  private final String targetPackageName;
  private final String testRunner;
  private final File outputDirectory;
  private final String exopackageLocalPath;
  private final boolean attemptUninstall;
  private final Map<String, String> extraInstrumentationArguments;
  private final boolean debug;
  private final boolean codeCoverage;
  @Nullable private final String instrumentationApkPath;
  @Nullable private final String apkUnderTestPath;
  @Nullable private final String codeCoverageOutputFile;
  @Nullable private final String apkUnderTestExopackageLocalPath;

  public InstrumentationTestRunner(
      String adbExecutablePath,
      String deviceSerial,
      String packageName,
      String targetPackageName,
      String testRunner,
      File outputDirectory,
      String instrumentationApkPath,
      String apkUnderTestPath,
      String exopackageLocalPath,
      String apkUnderTestExopackageLocalPath,
      boolean attemptUninstall,
      boolean debug,
      boolean codeCoverage,
      String codeCoverageOutputFile,
      Map<String, String> extraInstrumentationArguments) {
    this.adbExecutablePath = adbExecutablePath;
    this.deviceSerial = deviceSerial;
    this.packageName = packageName;
    this.targetPackageName = targetPackageName;
    this.testRunner = testRunner;
    this.outputDirectory = outputDirectory;
    this.instrumentationApkPath = instrumentationApkPath;
    this.apkUnderTestPath = apkUnderTestPath;
    this.exopackageLocalPath = exopackageLocalPath;
    this.apkUnderTestExopackageLocalPath = apkUnderTestExopackageLocalPath;
    this.attemptUninstall = attemptUninstall;
    this.codeCoverageOutputFile = codeCoverageOutputFile;
    this.extraInstrumentationArguments = extraInstrumentationArguments;
    this.debug = debug;
    this.codeCoverage = codeCoverage;
  }

  public static InstrumentationTestRunner fromArgs(String... args) {
    File outputDirectory = null;
    String adbExecutablePath = null;
    String apkUnderTestPath = null;
    String packageName = null;
    String targetPackageName = null;
    String testRunner = null;
    String instrumentationApkPath = null;
    String codeCoverageOutputFile = null;
    String exopackageLocalPath = null;
    String apkUnderTestExopackageLocalPath = null;
    boolean attemptUninstall = false;
    boolean debug = false;
    boolean codeCoverage = false;
    Map<String, String> extraInstrumentationArguments = new HashMap<String, String>();

    for (int i = 0; i < args.length; i++) {
      switch (args[i]) {
        case "--test-package-name":
          packageName = args[++i];
          break;
        case "--target-package-name":
          targetPackageName = args[++i];
          break;
        case "--test-runner":
          testRunner = args[++i];
          break;
        case "--output":
          outputDirectory = new File(args[++i]);
          if (!outputDirectory.exists()) {
            System.err.printf("The output directory did not exist: %s\n", outputDirectory);
            System.exit(1);
          }
          break;
        case "--adb-executable-path":
          adbExecutablePath = args[++i];
          break;
        case "--apk-under-test-path":
          apkUnderTestPath = args[++i];
          break;
        case "--instrumentation-apk-path":
          instrumentationApkPath = args[++i];
          break;
        case "--exopackage-local-dir":
          exopackageLocalPath = args[++i];
          break;
        case "--apk-under-test-exopackage-local-dir":
          apkUnderTestExopackageLocalPath = args[++i];
          break;
        case "--attempt-uninstall":
          attemptUninstall = true;
          break;
        case "--debug":
          debug = true;
          break;
        case "--code-coverage":
          codeCoverage = true;
          break;
        case "--code-coverage-output-file":
          codeCoverageOutputFile = args[++i];
          break;
        case "--extra-instrumentation-argument":
          String rawArg = args[++i];
          String[] extraArguments = rawArg.split("=", 2);
          if (extraArguments.length != 2) {
            System.err.printf("Not a valid extra arguments argument: %s\n", rawArg);
            System.exit(1);
          }
          extraInstrumentationArguments.put(extraArguments[0], extraArguments[1]);
          break;
      }
    }

    if (packageName == null) {
      System.err.println("Must pass --test-package-name argument.");
      System.exit(1);
    }

    if (targetPackageName == null) {
      System.err.println("Must pass --target-package-name argument.");
      System.exit(1);
    }

    if (testRunner == null) {
      System.err.println("Must pass --test-runner argument.");
      System.exit(1);
    }

    if (outputDirectory == null) {
      System.err.println("Must pass --output argument.");
      System.exit(1);
    }

    if (adbExecutablePath == null) {
      System.err.println("Must pass --adb-executable-path argument.");
      System.exit(1);
    }

    String deviceSerial = System.getProperty("buck.device.id");
    if (deviceSerial == null) {
      System.err.println("Must pass buck.device.id system property.");
      System.exit(1);
    }

    return new InstrumentationTestRunner(
        adbExecutablePath,
        deviceSerial,
        packageName,
        targetPackageName,
        testRunner,
        outputDirectory,
        instrumentationApkPath,
        apkUnderTestPath,
        exopackageLocalPath,
        apkUnderTestExopackageLocalPath,
        attemptUninstall,
        debug,
        codeCoverage,
        codeCoverageOutputFile,
        extraInstrumentationArguments);
  }

  public void run() throws Throwable {
    IDevice device = getDevice(this.deviceSerial);

    if (device == null) {
      System.err.printf("Unable to get device/emulator with serial %s", this.deviceSerial);
      System.exit(1);
    }

    if (this.instrumentationApkPath != null) {
      DdmPreferences.setTimeOut(60000);
<<<<<<< HEAD
      device.installPackage(this.instrumentationApkPath, true, "-g");
      if (this.apkUnderTestPath != null) {
        device.installPackage(this.apkUnderTestPath, true, "-g");
=======
      device.installPackage(this.instrumentationApkPath, true);
      if (this.apkUnderTestPath != null
          && !isApkAlreadyInstalled(device, this.apkUnderTestPath, this.targetPackageName)) {
        String remoteFilePath = device.syncPackageToDevice(this.apkUnderTestPath);
        if (!isApkAlreadyInstalled(device, this.apkUnderTestPath, this.targetPackageName)) {
          device.installRemotePackage(remoteFilePath, true);
        }
        device.removeRemotePackage(remoteFilePath);
>>>>>>> ff18f4f3
      }
    }

    if (this.exopackageLocalPath != null) {
      Path localBase = Paths.get(exopackageLocalPath);
      syncExopackageDir(localBase, device);
    }

    if (this.apkUnderTestExopackageLocalPath != null) {
      Path localBase = Paths.get(apkUnderTestExopackageLocalPath);
      syncExopackageDir(localBase, device);
    }

    try {
      RemoteAndroidTestRunner runner =
          new RemoteAndroidTestRunner(this.packageName, this.testRunner, getDevice(deviceSerial));

      for (Map.Entry<String, String> entry : this.extraInstrumentationArguments.entrySet()) {
        runner.addInstrumentationArg(entry.getKey(), entry.getValue());
      }
      if (debug) {
        runner.setDebug(true);
      }
      if (codeCoverage) {
        runner.setCoverage(true);
      }
      BuckXmlTestRunListener listener = new BuckXmlTestRunListener();
      ITestRunListener trimLineListener =
          new ITestRunListener() {
            /**
             * Before the actual run starts (and after the InstrumentationResultsParser is created),
             * we need to do some reflection magic to make RemoteAndroidTestRunner not trim
             * indentation from lines.
             */
            @Override
            public void testRunStarted(String runName, int testCount) {
              setTrimLine(runner, false);
            }

            @Override
            public void testRunEnded(long elapsedTime, Map<String, String> runMetrics) {}

            @Override
            public void testRunFailed(String errorMessage) {
              System.err.println("Test Run Failed: " + errorMessage);
            }

            @Override
            public void testStarted(TestIdentifier test) {}

            @Override
            public void testFailed(TestIdentifier test, String trace) {}

            @Override
            public void testAssumptionFailure(TestIdentifier test, String trace) {}

            @Override
            public void testIgnored(TestIdentifier test) {}

            @Override
            public void testEnded(TestIdentifier test, Map<String, String> testMetrics) {}

            @Override
            public void testRunStopped(long elapsedTime) {}
          };

      listener.setReportDir(this.outputDirectory);
      runner.run(trimLineListener, listener);
      if (this.codeCoverageOutputFile != null) {
        device.pullFile(
            "/data/data/" + this.packageName + "/files/coverage.ec", this.codeCoverageOutputFile);
      }
    } finally {
      if (this.attemptUninstall) {
        // Best effort uninstall from the emulator/device.
        device.uninstallPackage(this.packageName);
        device.uninstallPackage(this.targetPackageName);
      }
    }
  }

  @Nullable
  private IDevice getDevice(String serial) throws InterruptedException {
    AndroidDebugBridge adb = createAdb();

    if (adb == null) {
      System.err.println("Unable to set up adb.");
      System.exit(1);
    }

    IDevice[] allDevices = adb.getDevices();
    for (IDevice device : allDevices) {
      if (device.getSerialNumber().equals(serial)) {
        return device;
      }
    }
    return null;
  }

  /** Copy all local files to the remote device location */
  protected static void syncExopackageDir(Path localBase, IDevice device) throws Exception {
    String metadataContents = new String(Files.readAllBytes(localBase.resolve("metadata.txt")));
    Path remoteBase = Paths.get(metadataContents.trim());
    // TODO: speed this up by checking for already installed items
    // TODO: speed this up by only installing ABI-compatible shared-objects
    List<Path> localFiles =
        Files.walk(localBase, FileVisitOption.FOLLOW_LINKS)
            .filter(p -> !Files.isDirectory(p))
            .collect(Collectors.toList());
    for (Path p : localFiles) {
      Path localSuffix = localBase.relativize(p);
      Path fullRemotePath = remoteBase.resolve(localSuffix);
      // Remote path is always a unix path
      device.pushFile(p.toString(), fullRemotePath.toString().replace('\\', '/'));
    }
  }

  private boolean isAdbInitialized(AndroidDebugBridge adb) {
    return adb.isConnected() && adb.hasInitialDeviceList();
  }

  /**
   * Creates connection to adb and waits for this connection to be initialized and receive initial
   * list of devices.
   */
  @Nullable
  @SuppressWarnings("PMD.EmptyCatchBlock")
  private AndroidDebugBridge createAdb() throws InterruptedException {
    AndroidDebugBridge.initIfNeeded(/* clientSupport */ false);
    AndroidDebugBridge adb = AndroidDebugBridge.createBridge(this.adbExecutablePath, false);
    if (adb == null) {
      System.err.println("Failed to connect to adb. Make sure adb server is running.");
      return null;
    }

    long start = System.currentTimeMillis();
    while (!isAdbInitialized(adb)) {
      long timeLeft = start + ADB_CONNECT_TIMEOUT_MS - System.currentTimeMillis();
      if (timeLeft <= 0) {
        break;
      }
      Thread.sleep(ADB_CONNECT_TIME_STEP_MS);
    }
    return isAdbInitialized(adb) ? adb : null;
  }

  // VisibleForTesting
  static void setTrimLine(RemoteAndroidTestRunner runner, boolean value) {
    try {
      Field mParserField = RemoteAndroidTestRunner.class.getDeclaredField("mParser");
      mParserField.setAccessible(true);
      MultiLineReceiver multiLineReceiver = (MultiLineReceiver) mParserField.get(runner);
      multiLineReceiver.setTrimLine(value);
    } catch (NoSuchFieldException | IllegalAccessException e) {
      throw new RuntimeException(e);
    }
  }

  /** We minimize external dependencies, but we'd like to have {@link javax.annotation.Nullable}. */
  @interface Nullable {}

  private static boolean isApkAlreadyInstalled(
      IDevice device, String apkPath, String apkPackageName) throws Exception {
    final ApkLocationReceiver apkLocationReceiver = new ApkLocationReceiver();
    device.executeShellCommand(
        String.format("pm path \"%1$s\"", apkPackageName), apkLocationReceiver);
    final String apk = apkLocationReceiver.getApkLocation();
    if (apk.isEmpty()) {
      return false;
    }

    final Md5SumReceiver md5SumReceiver = new Md5SumReceiver(apk);
    device.executeShellCommand(String.format("md5sum \"%1$s\"", apk), md5SumReceiver);
    final String remoteMd5 = md5SumReceiver.getMd5Sum();
    final String localMd5 = getMd5Hash(apkPath);

    return remoteMd5.equals(localMd5);
  }

  /** * Gets the md5 hash of an APK */
  private static String getMd5Hash(String apkPath) {
    String digestStr;
    try {
      File libFile = new File(apkPath);
      MessageDigest digest = MessageDigest.getInstance("MD5");
      try (InputStream libInStream = new FileInputStream(libFile)) {
        byte[] buffer = new byte[4096];
        int bytesRead;
        while ((bytesRead = libInStream.read(buffer)) > 0) {
          digest.update(buffer, 0, bytesRead);
        }
        digestStr = String.format("%32x", new BigInteger(1, digest.digest()));
      }
    } catch (IOException e) {
      digestStr = e.toString();
    } catch (SecurityException e) {
      digestStr = e.toString();
    } catch (NoSuchAlgorithmException e) {
      digestStr = e.toString();
    }

    return digestStr;
  }

  /** Class for receiving the result of a query to determine if an apk is installed. */
  static final class ApkLocationReceiver extends MultiLineReceiver {
    private static final Pattern PATTERN = Pattern.compile("package:([\\S]+)");

    private String mApkLocation = "";

    public ApkLocationReceiver() {}

    @Override
    public void processNewLines(String[] lines) {
      for (String line : lines) {
        Matcher matcher = PATTERN.matcher(line);
        if (matcher.matches()) {
          mApkLocation = matcher.group(1);
        }
      }
    }

    @Override
    public boolean isCancelled() {
      return false;
    }

    public String getApkLocation() {
      return mApkLocation;
    }
  }

  /** Class for receiving the result of an md5sum shell command. */
  static final class Md5SumReceiver extends MultiLineReceiver {
    private final String mPackageToCheck;
    private final Pattern mPattern;

    private String mHash = "";

    public Md5SumReceiver(String packageToCheck) {
      mPackageToCheck = packageToCheck;
      mPattern = Pattern.compile("([\\da-fA-F]+)[\\s]+" + mPackageToCheck);
    }

    @Override
    public void processNewLines(String[] lines) {
      for (String line : lines) {
        Matcher matcher = mPattern.matcher(line);
        if (matcher.matches()) {
          mHash = matcher.group(1);
        }
      }
    }

    @Override
    public boolean isCancelled() {
      return false;
    }

    public String getMd5Sum() {
      return mHash;
    }
  }
}<|MERGE_RESOLUTION|>--- conflicted
+++ resolved
@@ -227,11 +227,6 @@
 
     if (this.instrumentationApkPath != null) {
       DdmPreferences.setTimeOut(60000);
-<<<<<<< HEAD
-      device.installPackage(this.instrumentationApkPath, true, "-g");
-      if (this.apkUnderTestPath != null) {
-        device.installPackage(this.apkUnderTestPath, true, "-g");
-=======
       device.installPackage(this.instrumentationApkPath, true);
       if (this.apkUnderTestPath != null
           && !isApkAlreadyInstalled(device, this.apkUnderTestPath, this.targetPackageName)) {
@@ -240,7 +235,6 @@
           device.installRemotePackage(remoteFilePath, true);
         }
         device.removeRemotePackage(remoteFilePath);
->>>>>>> ff18f4f3
       }
     }
 
