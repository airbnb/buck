/*
 * Copyright (c) Facebook, Inc. and its affiliates.
 *
 * Licensed under the Apache License, Version 2.0 (the "License");
 * you may not use this file except in compliance with the License.
 * You may obtain a copy of the License at
 *
 *     http://www.apache.org/licenses/LICENSE-2.0
 *
 * Unless required by applicable law or agreed to in writing, software
 * distributed under the License is distributed on an "AS IS" BASIS,
 * WITHOUT WARRANTIES OR CONDITIONS OF ANY KIND, either express or implied.
 * See the License for the specific language governing permissions and
 * limitations under the License.
 */

package com.facebook.buck.jvm.kotlin;

import static org.junit.Assert.assertFalse;
import static org.junit.Assert.assertTrue;

import com.facebook.buck.core.config.FakeBuckConfig;
<<<<<<< HEAD
=======
import com.facebook.buck.core.exceptions.HumanReadableException;
import com.facebook.buck.io.file.MostFiles;
import com.facebook.buck.io.filesystem.ProjectFilesystem;
import com.facebook.buck.io.filesystem.TestProjectFilesystems;
import com.facebook.buck.jvm.java.abi.AbiGenerationMode;
>>>>>>> f180cdb4
import com.facebook.buck.testutil.TemporaryPaths;
import com.google.common.collect.ImmutableMap;
import java.io.IOException;
import java.nio.file.Path;
import java.nio.file.Paths;
import org.junit.Before;
import org.junit.Rule;
import org.junit.Test;

public class KotlinBuckConfigTest {

  @Rule public TemporaryPaths tmp = new TemporaryPaths();

  Path testDataDirectory;

  @Before
  public void setUp() throws IOException {
    KotlinTestAssumptions.assumeUnixLike();

    tmp.newFolder("faux_kotlin_home");
    tmp.newFolder("faux_kotlin_home/bin");
    tmp.newFolder("faux_kotlin_home/libexec/bin");
    tmp.newFolder("faux_kotlin_home/libexec/lib");
    tmp.newExecutableFile("faux_kotlin_home/kotlinc");

    testDataDirectory = tmp.getRoot();
  }

  @Test
<<<<<<< HEAD
  public void testInitializesKotlincWithSourcePathFromPathWhenNotExternal() throws IOException {
    // GIVEN
    BuckConfig buckConfig =
        FakeBuckConfig.builder()
            .setSections(
                ImmutableMap.of("kotlin", ImmutableMap.of("kotlin_home", "faux_kotlin_home")))
            .build();

    buckConfig
        .getFilesystem()
        .createNewFile(Paths.get("faux_kotlin_home/libexec/lib/kotlin-compiler-embeddable.jar"));

    // WHEN
    KotlinBuckConfig kotlinBuckConfig = new KotlinBuckConfig(buckConfig);

    // THEN
    assertTrue(kotlinBuckConfig.getKotlinc() instanceof JarBackedReflectedKotlinc);
    assertFalse(kotlinBuckConfig.getKotlinHomeTarget().isPresent());
  }

  @Test
  public void testInitializesKotlincWithSourcePathFromTargetWhenNotExternal() {
    // GIVEN
    BuckConfig buckConfig =
=======
  public void testFindsKotlinCompilerInPathLibexec() throws HumanReadableException, IOException {
    // Get faux kotlinc binary location in project
    Path kotlinHome = testDataDirectory.resolve("faux_kotlin_home/libexec/bin").normalize();
    Path kotlinCompiler = kotlinHome.resolve("kotlinc");
    MostFiles.makeExecutable(kotlinCompiler);

    KotlinBuckConfig kotlinBuckConfig =
        FakeBuckConfig.builder()
            .setSections(ImmutableMap.of("kotlin", ImmutableMap.of("external", "true")))
            .setEnvironment(
                ImmutableMap.of(
                    "PATH",
                    kotlinHome + pathSeparator + EnvVariablesProvider.getSystemEnv().get("PATH")))
            .build()
            .getView(KotlinBuckConfig.class);

    String command = kotlinBuckConfig.getPathToCompilerBinary().toString();
    assertEquals(command, kotlinCompiler.toString());
  }

  @Test
  public void testFindsKotlinCompilerInPathBin() throws HumanReadableException, IOException {
    // Get faux kotlinc binary location in project
    Path kotlinHome = testDataDirectory.resolve("faux_kotlin_home/bin").normalize();
    Path kotlinCompiler = kotlinHome.resolve("kotlinc");
    MostFiles.makeExecutable(kotlinCompiler);

    KotlinBuckConfig kotlinBuckConfig =
        FakeBuckConfig.builder()
            .setSections(ImmutableMap.of("kotlin", ImmutableMap.of("external", "true")))
            .setEnvironment(
                ImmutableMap.of(
                    "PATH",
                    kotlinHome + pathSeparator + EnvVariablesProvider.getSystemEnv().get("PATH")))
            .build()
            .getView(KotlinBuckConfig.class);

    String command = kotlinBuckConfig.getPathToCompilerBinary().toString();
    assertEquals(command, kotlinCompiler.toString());
  }

  @Test
  public void testFindsKotlinCompilerInHomeEnvironment()
      throws HumanReadableException, IOException {
    // Get faux kotlinc binary location in project
    Path kotlinHome = testDataDirectory.resolve("faux_kotlin_home").normalize();
    Path kotlinCompiler = kotlinHome.resolve("bin").resolve("kotlinc");
    MostFiles.makeExecutable(kotlinCompiler);

    KotlinBuckConfig kotlinBuckConfig =
        FakeBuckConfig.builder()
            .setSections(ImmutableMap.of("kotlin", ImmutableMap.of("external", "true")))
            .setEnvironment(
                ImmutableMap.of(
                    "KOTLIN_HOME",
                    testDataDirectory.resolve("faux_kotlin_home").toAbsolutePath().toString()))
            .build()
            .getView(KotlinBuckConfig.class);

    String command = kotlinBuckConfig.getPathToCompilerBinary().toString();
    assertEquals(command, kotlinCompiler.toString());
  }

  @Test
  public void testFindsKotlinCompilerInHomeEnvironment2()
      throws HumanReadableException, IOException {
    // Get faux kotlinc binary location in project
    Path kotlinHome = testDataDirectory.resolve("faux_kotlin_home/libexec").normalize();
    Path kotlinCompiler = kotlinHome.resolve("bin").resolve("kotlinc");
    MostFiles.makeExecutable(kotlinCompiler);

    KotlinBuckConfig kotlinBuckConfig =
        FakeBuckConfig.builder()
            .setSections(ImmutableMap.of("kotlin", ImmutableMap.of("external", "true")))
            .setEnvironment(
                ImmutableMap.of(
                    "KOTLIN_HOME",
                    testDataDirectory
                        .resolve("faux_kotlin_home/libexec/bin")
                        .toAbsolutePath()
                        .toString()))
            .build()
            .getView(KotlinBuckConfig.class);

    String command = kotlinBuckConfig.getPathToCompilerBinary().toString();
    assertEquals(command, kotlinCompiler.toString());
  }

  @Test
  public void testFindsKotlinCompilerInConfigWithRelativePath()
      throws HumanReadableException, IOException {
    // Get faux kotlinc binary location in project
    Path kotlinHome = testDataDirectory.resolve("faux_kotlin_home").normalize();
    Path kotlinCompiler = kotlinHome.resolve("bin").resolve("kotlinc");
    MostFiles.makeExecutable(kotlinCompiler);

    ProjectFilesystem filesystem =
        TestProjectFilesystems.createProjectFilesystem(testDataDirectory.resolve("."));
    KotlinBuckConfig kotlinBuckConfig =
>>>>>>> f180cdb4
        FakeBuckConfig.builder()
            .setSections(
                ImmutableMap.of(
<<<<<<< HEAD
                    "kotlin", ImmutableMap.of("kotlin_home", "//faux_kotlin_home:home")))
            .build();

    // WHEN
    KotlinBuckConfig kotlinBuckConfig = new KotlinBuckConfig(buckConfig);

    // THEN
    assertTrue(kotlinBuckConfig.getKotlinc() instanceof JarBackedReflectedKotlinc);
    assertTrue(kotlinBuckConfig.getKotlinHomeTarget().isPresent());
  }

  @Test
  public void testInitializesKotlincWithPathWhenExternal() {
    // GIVEN
    BuckConfig buckConfig =
=======
                    "kotlin",
                    ImmutableMap.of("kotlin_home", "./faux_kotlin_home", "external", "true")))
            .build()
            .getView(KotlinBuckConfig.class);

    String command = kotlinBuckConfig.getPathToCompilerBinary().toString();
    assertEquals(command, kotlinCompiler.toString());
  }

  @Test
  public void testFindsKotlinCompilerJarInConfigWithAbsolutePath() throws HumanReadableException {

    Path kotlinRuntime =
        testDataDirectory
            .resolve("faux_kotlin_home")
            .resolve("libexec")
            .resolve("lib")
            .resolve("kotlin-compiler.jar");

    KotlinBuckConfig kotlinBuckConfig =
>>>>>>> f180cdb4
        FakeBuckConfig.builder()
            .setSections(
                ImmutableMap.of(
                    "kotlin",
                    ImmutableMap.of(
                        "kotlin_home",
                        testDataDirectory.resolve("faux_kotlin_home").toAbsolutePath().toString(),
                        "external",
<<<<<<< HEAD
                        "true")))
            .build();

    // WHEN
    KotlinBuckConfig kotlinBuckConfig = new KotlinBuckConfig(buckConfig);

    // THEN
    assertTrue(kotlinBuckConfig.getKotlinc() instanceof ExternalKotlinc);
    assertFalse(kotlinBuckConfig.getKotlinHomeTarget().isPresent());
  }

  @Test
  public void testInitializesKotlincWithKotlinHomeEnvPathWhenExternal() {
    // GIVEN
    BuckConfig buckConfig =
=======
                        "false")))
            .build()
            .getView(KotlinBuckConfig.class);

    Path compilerJar = kotlinBuckConfig.getPathToCompilerJar();
    assertEquals(kotlinRuntime, compilerJar);
  }

  @Test
  public void testFindsKotlinCompilerJarInConfigWithAbsolutePath2() throws HumanReadableException {

    Path kotlinRuntime =
        testDataDirectory
            .resolve("faux_kotlin_home")
            .resolve("libexec")
            .resolve("lib")
            .resolve("kotlin-compiler.jar");

    KotlinBuckConfig kotlinBuckConfig =
>>>>>>> f180cdb4
        FakeBuckConfig.builder()
            .setSections(
                ImmutableMap.of(
                    "kotlin",
                    ImmutableMap.of(
                        "kotlin_home",
                        testDataDirectory.resolve("faux_kotlin_home").toAbsolutePath().toString(),
                        "external",
<<<<<<< HEAD
                        "true")))
            .setEnvironment(
                ImmutableMap.of(
                    "KOTLIN_HOME",
                    testDataDirectory.resolve("faux_kotlin_home").toAbsolutePath().toString()))
            .build();

    // WHEN
    KotlinBuckConfig kotlinBuckConfig = new KotlinBuckConfig(buckConfig);

    // THEN
    assertTrue(kotlinBuckConfig.getKotlinc() instanceof ExternalKotlinc);
    assertFalse(kotlinBuckConfig.getKotlinHomeTarget().isPresent());
  }

  @Test
  public void testInitializesKotlincWithPathFromEnvPathWhenExternal() {
    // GIVEN
    BuckConfig buckConfig =
=======
                        "false")))
            .build()
            .getView(KotlinBuckConfig.class);

    Path compilerJar = kotlinBuckConfig.getPathToCompilerJar();
    assertEquals(kotlinRuntime, compilerJar);
  }

  @Test
  public void testFindsKotlinCompilerLibraryInPath() throws IOException {
    // Get faux kotlinc binary location in project
    Path kotlinHome = testDataDirectory.resolve("faux_kotlin_home").normalize();
    Path kotlinCompiler = kotlinHome.resolve("libexec").resolve("bin").resolve("kotlinc");
    MostFiles.makeExecutable(kotlinCompiler);

    KotlinBuckConfig kotlinBuckConfig =
        FakeBuckConfig.builder()
            .setSections(ImmutableMap.of("kotlin", ImmutableMap.of("external", "true")))
            .setEnvironment(
                ImmutableMap.of(
                    "PATH",
                    kotlinCompiler.getParent()
                        + pathSeparator
                        + EnvVariablesProvider.getSystemEnv().get("PATH")))
            .build()
            .getView(KotlinBuckConfig.class);

    Path compilerJar = kotlinBuckConfig.getPathToCompilerJar();
    Assert.assertThat(
        compilerJar.toString(), Matchers.containsString(testDataDirectory.toString()));
  }

  @Test
  public void testFindsKotlinStdlibJarInConfigWithAbsolutePath() throws HumanReadableException {

    Path kotlinRuntime =
        testDataDirectory
            .resolve("faux_kotlin_home")
            .resolve("libexec")
            .resolve("lib")
            .resolve("kotlin-stdlib.jar");

    KotlinBuckConfig kotlinBuckConfig =
        FakeBuckConfig.builder()
            .setSections(
                ImmutableMap.of(
                    "kotlin",
                    ImmutableMap.of(
                        "kotlin_home",
                        testDataDirectory.resolve("faux_kotlin_home").toAbsolutePath().toString(),
                        "external",
                        "false")))
            .build()
            .getView(KotlinBuckConfig.class);

    Path runtimeJar = kotlinBuckConfig.getPathToStdlibJar();
    assertEquals(kotlinRuntime, runtimeJar);
  }

  @Test
  public void testFindsKotlinStdlibJarInConfigWithAbsolutePath2() throws HumanReadableException {

    Path kotlinRuntime =
        testDataDirectory
            .resolve("faux_kotlin_home")
            .resolve("libexec")
            .resolve("lib")
            .resolve("kotlin-stdlib.jar");

    KotlinBuckConfig kotlinBuckConfig =
>>>>>>> f180cdb4
        FakeBuckConfig.builder()
            .setSections(ImmutableMap.of("kotlin", ImmutableMap.of("external", "true")))
            .setEnvironment(
                ImmutableMap.of(
<<<<<<< HEAD
                    "PATH",
                    testDataDirectory.resolve("faux_kotlin_home").toAbsolutePath().toString()))
            .build();

    // WHEN
    KotlinBuckConfig kotlinBuckConfig = new KotlinBuckConfig(buckConfig);

    // THEN
    assertTrue(kotlinBuckConfig.getKotlinc() instanceof ExternalKotlinc);
    assertFalse(kotlinBuckConfig.getKotlinHomeTarget().isPresent());
=======
                    "kotlin",
                    ImmutableMap.of(
                        "kotlin_home",
                        testDataDirectory
                            .resolve("faux_kotlin_home")
                            .resolve("libexec")
                            .resolve("lib")
                            .toAbsolutePath()
                            .toString(),
                        "external",
                        "false")))
            .build()
            .getView(KotlinBuckConfig.class);

    Path runtimeJar = kotlinBuckConfig.getPathToStdlibJar();
    assertEquals(kotlinRuntime, runtimeJar);
  }

  @Test
  public void testFindsKotlinStdlibJarInConfigWithRelativePath() throws HumanReadableException {

    KotlinBuckConfig kotlinBuckConfig =
        FakeBuckConfig.builder()
            .setFilesystem(TestProjectFilesystems.createProjectFilesystem(testDataDirectory))
            .setSections(
                ImmutableMap.of(
                    "kotlin",
                    ImmutableMap.of(
                        "kotlin_home", "faux_kotlin_home",
                        "external", "false")))
            .build()
            .getView(KotlinBuckConfig.class);

    Path runtimeJar = kotlinBuckConfig.getPathToStdlibJar();
    assertNotNull(runtimeJar);
    assertTrue(runtimeJar.endsWith("faux_kotlin_home/libexec/lib/kotlin-stdlib.jar"));
>>>>>>> f180cdb4
  }

  @Test
  public void compileAgainstAbis() {
    KotlinBuckConfig config =
        FakeBuckConfig.builder()
            .setSections(ImmutableMap.of("kotlin", ImmutableMap.of("compile_against_abis", "true")))
            .build()
            .getView(KotlinBuckConfig.class);

    assertTrue(config.shouldCompileAgainstAbis());
  }

  @Test
  public void generateClassAbisByDefault() {
    KotlinBuckConfig config = FakeBuckConfig.builder().build().getView(KotlinBuckConfig.class);

    assertEquals(AbiGenerationMode.CLASS, config.getAbiGenerationMode());
  }

  @Test
  public void generateSourceAbis() {
    KotlinBuckConfig config =
        FakeBuckConfig.builder()
            .setSections(
                ImmutableMap.of("kotlin", ImmutableMap.of("abi_generation_mode", "source")))
            .build()
            .getView(KotlinBuckConfig.class);

    assertEquals(AbiGenerationMode.SOURCE, config.getAbiGenerationMode());
  }
}<|MERGE_RESOLUTION|>--- conflicted
+++ resolved
@@ -16,23 +16,24 @@
 
 package com.facebook.buck.jvm.kotlin;
 
-import static org.junit.Assert.assertFalse;
+import static java.io.File.pathSeparator;
+import static org.junit.Assert.assertEquals;
+import static org.junit.Assert.assertNotNull;
 import static org.junit.Assert.assertTrue;
 
 import com.facebook.buck.core.config.FakeBuckConfig;
-<<<<<<< HEAD
-=======
 import com.facebook.buck.core.exceptions.HumanReadableException;
 import com.facebook.buck.io.file.MostFiles;
 import com.facebook.buck.io.filesystem.ProjectFilesystem;
 import com.facebook.buck.io.filesystem.TestProjectFilesystems;
 import com.facebook.buck.jvm.java.abi.AbiGenerationMode;
->>>>>>> f180cdb4
 import com.facebook.buck.testutil.TemporaryPaths;
+import com.facebook.buck.util.environment.EnvVariablesProvider;
 import com.google.common.collect.ImmutableMap;
 import java.io.IOException;
 import java.nio.file.Path;
-import java.nio.file.Paths;
+import org.hamcrest.Matchers;
+import org.junit.Assert;
 import org.junit.Before;
 import org.junit.Rule;
 import org.junit.Test;
@@ -41,48 +42,24 @@
 
   @Rule public TemporaryPaths tmp = new TemporaryPaths();
 
-  Path testDataDirectory;
+  private Path testDataDirectory;
 
   @Before
   public void setUp() throws IOException {
     KotlinTestAssumptions.assumeUnixLike();
 
-    tmp.newFolder("faux_kotlin_home");
-    tmp.newFolder("faux_kotlin_home/bin");
-    tmp.newFolder("faux_kotlin_home/libexec/bin");
-    tmp.newFolder("faux_kotlin_home/libexec/lib");
-    tmp.newExecutableFile("faux_kotlin_home/kotlinc");
+    tmp.newFolder("faux_kotlin_home", "bin");
+    tmp.newFolder("faux_kotlin_home", "libexec", "bin");
+    tmp.newFolder("faux_kotlin_home", "libexec", "lib");
+    tmp.newExecutableFile("faux_kotlin_home/bin/kotlinc");
+    tmp.newExecutableFile("faux_kotlin_home/libexec/bin/kotlinc");
+    tmp.newExecutableFile("faux_kotlin_home/libexec/lib/kotlin-compiler.jar");
+    tmp.newExecutableFile("faux_kotlin_home/libexec/lib/kotlin-stdlib.jar");
 
     testDataDirectory = tmp.getRoot();
   }
 
   @Test
-<<<<<<< HEAD
-  public void testInitializesKotlincWithSourcePathFromPathWhenNotExternal() throws IOException {
-    // GIVEN
-    BuckConfig buckConfig =
-        FakeBuckConfig.builder()
-            .setSections(
-                ImmutableMap.of("kotlin", ImmutableMap.of("kotlin_home", "faux_kotlin_home")))
-            .build();
-
-    buckConfig
-        .getFilesystem()
-        .createNewFile(Paths.get("faux_kotlin_home/libexec/lib/kotlin-compiler-embeddable.jar"));
-
-    // WHEN
-    KotlinBuckConfig kotlinBuckConfig = new KotlinBuckConfig(buckConfig);
-
-    // THEN
-    assertTrue(kotlinBuckConfig.getKotlinc() instanceof JarBackedReflectedKotlinc);
-    assertFalse(kotlinBuckConfig.getKotlinHomeTarget().isPresent());
-  }
-
-  @Test
-  public void testInitializesKotlincWithSourcePathFromTargetWhenNotExternal() {
-    // GIVEN
-    BuckConfig buckConfig =
-=======
   public void testFindsKotlinCompilerInPathLibexec() throws HumanReadableException, IOException {
     // Get faux kotlinc binary location in project
     Path kotlinHome = testDataDirectory.resolve("faux_kotlin_home/libexec/bin").normalize();
@@ -90,14 +67,14 @@
     MostFiles.makeExecutable(kotlinCompiler);
 
     KotlinBuckConfig kotlinBuckConfig =
-        FakeBuckConfig.builder()
-            .setSections(ImmutableMap.of("kotlin", ImmutableMap.of("external", "true")))
-            .setEnvironment(
-                ImmutableMap.of(
-                    "PATH",
-                    kotlinHome + pathSeparator + EnvVariablesProvider.getSystemEnv().get("PATH")))
-            .build()
-            .getView(KotlinBuckConfig.class);
+      FakeBuckConfig.builder()
+        .setSections(ImmutableMap.of("kotlin", ImmutableMap.of("external", "true")))
+        .setEnvironment(
+          ImmutableMap.of(
+            "PATH",
+            kotlinHome + pathSeparator + EnvVariablesProvider.getSystemEnv().get("PATH")))
+        .build()
+        .getView(KotlinBuckConfig.class);
 
     String command = kotlinBuckConfig.getPathToCompilerBinary().toString();
     assertEquals(command, kotlinCompiler.toString());
@@ -111,14 +88,14 @@
     MostFiles.makeExecutable(kotlinCompiler);
 
     KotlinBuckConfig kotlinBuckConfig =
-        FakeBuckConfig.builder()
-            .setSections(ImmutableMap.of("kotlin", ImmutableMap.of("external", "true")))
-            .setEnvironment(
-                ImmutableMap.of(
-                    "PATH",
-                    kotlinHome + pathSeparator + EnvVariablesProvider.getSystemEnv().get("PATH")))
-            .build()
-            .getView(KotlinBuckConfig.class);
+      FakeBuckConfig.builder()
+        .setSections(ImmutableMap.of("kotlin", ImmutableMap.of("external", "true")))
+        .setEnvironment(
+          ImmutableMap.of(
+            "PATH",
+            kotlinHome + pathSeparator + EnvVariablesProvider.getSystemEnv().get("PATH")))
+        .build()
+        .getView(KotlinBuckConfig.class);
 
     String command = kotlinBuckConfig.getPathToCompilerBinary().toString();
     assertEquals(command, kotlinCompiler.toString());
@@ -126,21 +103,21 @@
 
   @Test
   public void testFindsKotlinCompilerInHomeEnvironment()
-      throws HumanReadableException, IOException {
+    throws HumanReadableException, IOException {
     // Get faux kotlinc binary location in project
     Path kotlinHome = testDataDirectory.resolve("faux_kotlin_home").normalize();
     Path kotlinCompiler = kotlinHome.resolve("bin").resolve("kotlinc");
     MostFiles.makeExecutable(kotlinCompiler);
 
     KotlinBuckConfig kotlinBuckConfig =
-        FakeBuckConfig.builder()
-            .setSections(ImmutableMap.of("kotlin", ImmutableMap.of("external", "true")))
-            .setEnvironment(
-                ImmutableMap.of(
-                    "KOTLIN_HOME",
-                    testDataDirectory.resolve("faux_kotlin_home").toAbsolutePath().toString()))
-            .build()
-            .getView(KotlinBuckConfig.class);
+      FakeBuckConfig.builder()
+        .setSections(ImmutableMap.of("kotlin", ImmutableMap.of("external", "true")))
+        .setEnvironment(
+          ImmutableMap.of(
+            "KOTLIN_HOME",
+            testDataDirectory.resolve("faux_kotlin_home").toAbsolutePath().toString()))
+        .build()
+        .getView(KotlinBuckConfig.class);
 
     String command = kotlinBuckConfig.getPathToCompilerBinary().toString();
     assertEquals(command, kotlinCompiler.toString());
@@ -148,24 +125,24 @@
 
   @Test
   public void testFindsKotlinCompilerInHomeEnvironment2()
-      throws HumanReadableException, IOException {
+    throws HumanReadableException, IOException {
     // Get faux kotlinc binary location in project
     Path kotlinHome = testDataDirectory.resolve("faux_kotlin_home/libexec").normalize();
     Path kotlinCompiler = kotlinHome.resolve("bin").resolve("kotlinc");
     MostFiles.makeExecutable(kotlinCompiler);
 
     KotlinBuckConfig kotlinBuckConfig =
-        FakeBuckConfig.builder()
-            .setSections(ImmutableMap.of("kotlin", ImmutableMap.of("external", "true")))
-            .setEnvironment(
-                ImmutableMap.of(
-                    "KOTLIN_HOME",
-                    testDataDirectory
-                        .resolve("faux_kotlin_home/libexec/bin")
-                        .toAbsolutePath()
-                        .toString()))
-            .build()
-            .getView(KotlinBuckConfig.class);
+      FakeBuckConfig.builder()
+        .setSections(ImmutableMap.of("kotlin", ImmutableMap.of("external", "true")))
+        .setEnvironment(
+          ImmutableMap.of(
+            "KOTLIN_HOME",
+            testDataDirectory
+              .resolve("faux_kotlin_home/libexec/bin")
+              .toAbsolutePath()
+              .toString()))
+        .build()
+        .getView(KotlinBuckConfig.class);
 
     String command = kotlinBuckConfig.getPathToCompilerBinary().toString();
     assertEquals(command, kotlinCompiler.toString());
@@ -173,40 +150,23 @@
 
   @Test
   public void testFindsKotlinCompilerInConfigWithRelativePath()
-      throws HumanReadableException, IOException {
+    throws HumanReadableException, IOException {
     // Get faux kotlinc binary location in project
     Path kotlinHome = testDataDirectory.resolve("faux_kotlin_home").normalize();
     Path kotlinCompiler = kotlinHome.resolve("bin").resolve("kotlinc");
     MostFiles.makeExecutable(kotlinCompiler);
 
     ProjectFilesystem filesystem =
-        TestProjectFilesystems.createProjectFilesystem(testDataDirectory.resolve("."));
-    KotlinBuckConfig kotlinBuckConfig =
->>>>>>> f180cdb4
-        FakeBuckConfig.builder()
-            .setSections(
-                ImmutableMap.of(
-<<<<<<< HEAD
-                    "kotlin", ImmutableMap.of("kotlin_home", "//faux_kotlin_home:home")))
-            .build();
-
-    // WHEN
-    KotlinBuckConfig kotlinBuckConfig = new KotlinBuckConfig(buckConfig);
-
-    // THEN
-    assertTrue(kotlinBuckConfig.getKotlinc() instanceof JarBackedReflectedKotlinc);
-    assertTrue(kotlinBuckConfig.getKotlinHomeTarget().isPresent());
-  }
-
-  @Test
-  public void testInitializesKotlincWithPathWhenExternal() {
-    // GIVEN
-    BuckConfig buckConfig =
-=======
-                    "kotlin",
-                    ImmutableMap.of("kotlin_home", "./faux_kotlin_home", "external", "true")))
-            .build()
-            .getView(KotlinBuckConfig.class);
+      TestProjectFilesystems.createProjectFilesystem(testDataDirectory.resolve("."));
+    KotlinBuckConfig kotlinBuckConfig =
+      FakeBuckConfig.builder()
+        .setFilesystem(filesystem)
+        .setSections(
+          ImmutableMap.of(
+            "kotlin",
+            ImmutableMap.of("kotlin_home", "./faux_kotlin_home", "external", "true")))
+        .build()
+        .getView(KotlinBuckConfig.class);
 
     String command = kotlinBuckConfig.getPathToCompilerBinary().toString();
     assertEquals(command, kotlinCompiler.toString());
@@ -216,42 +176,24 @@
   public void testFindsKotlinCompilerJarInConfigWithAbsolutePath() throws HumanReadableException {
 
     Path kotlinRuntime =
-        testDataDirectory
-            .resolve("faux_kotlin_home")
-            .resolve("libexec")
-            .resolve("lib")
-            .resolve("kotlin-compiler.jar");
-
-    KotlinBuckConfig kotlinBuckConfig =
->>>>>>> f180cdb4
-        FakeBuckConfig.builder()
-            .setSections(
-                ImmutableMap.of(
-                    "kotlin",
-                    ImmutableMap.of(
-                        "kotlin_home",
-                        testDataDirectory.resolve("faux_kotlin_home").toAbsolutePath().toString(),
-                        "external",
-<<<<<<< HEAD
-                        "true")))
-            .build();
-
-    // WHEN
-    KotlinBuckConfig kotlinBuckConfig = new KotlinBuckConfig(buckConfig);
-
-    // THEN
-    assertTrue(kotlinBuckConfig.getKotlinc() instanceof ExternalKotlinc);
-    assertFalse(kotlinBuckConfig.getKotlinHomeTarget().isPresent());
-  }
-
-  @Test
-  public void testInitializesKotlincWithKotlinHomeEnvPathWhenExternal() {
-    // GIVEN
-    BuckConfig buckConfig =
-=======
-                        "false")))
-            .build()
-            .getView(KotlinBuckConfig.class);
+      testDataDirectory
+        .resolve("faux_kotlin_home")
+        .resolve("libexec")
+        .resolve("lib")
+        .resolve("kotlin-compiler.jar");
+
+    KotlinBuckConfig kotlinBuckConfig =
+      FakeBuckConfig.builder()
+        .setSections(
+          ImmutableMap.of(
+            "kotlin",
+            ImmutableMap.of(
+              "kotlin_home",
+              testDataDirectory.resolve("faux_kotlin_home").toAbsolutePath().toString(),
+              "external",
+              "false")))
+        .build()
+        .getView(KotlinBuckConfig.class);
 
     Path compilerJar = kotlinBuckConfig.getPathToCompilerJar();
     assertEquals(kotlinRuntime, compilerJar);
@@ -261,46 +203,28 @@
   public void testFindsKotlinCompilerJarInConfigWithAbsolutePath2() throws HumanReadableException {
 
     Path kotlinRuntime =
-        testDataDirectory
-            .resolve("faux_kotlin_home")
-            .resolve("libexec")
-            .resolve("lib")
-            .resolve("kotlin-compiler.jar");
-
-    KotlinBuckConfig kotlinBuckConfig =
->>>>>>> f180cdb4
-        FakeBuckConfig.builder()
-            .setSections(
-                ImmutableMap.of(
-                    "kotlin",
-                    ImmutableMap.of(
-                        "kotlin_home",
-                        testDataDirectory.resolve("faux_kotlin_home").toAbsolutePath().toString(),
-                        "external",
-<<<<<<< HEAD
-                        "true")))
-            .setEnvironment(
-                ImmutableMap.of(
-                    "KOTLIN_HOME",
-                    testDataDirectory.resolve("faux_kotlin_home").toAbsolutePath().toString()))
-            .build();
-
-    // WHEN
-    KotlinBuckConfig kotlinBuckConfig = new KotlinBuckConfig(buckConfig);
-
-    // THEN
-    assertTrue(kotlinBuckConfig.getKotlinc() instanceof ExternalKotlinc);
-    assertFalse(kotlinBuckConfig.getKotlinHomeTarget().isPresent());
-  }
-
-  @Test
-  public void testInitializesKotlincWithPathFromEnvPathWhenExternal() {
-    // GIVEN
-    BuckConfig buckConfig =
-=======
-                        "false")))
-            .build()
-            .getView(KotlinBuckConfig.class);
+      testDataDirectory
+        .resolve("faux_kotlin_home")
+        .resolve("libexec")
+        .resolve("lib")
+        .resolve("kotlin-compiler.jar");
+
+    KotlinBuckConfig kotlinBuckConfig =
+      FakeBuckConfig.builder()
+        .setSections(
+          ImmutableMap.of(
+            "kotlin",
+            ImmutableMap.of(
+              "kotlin_home",
+              testDataDirectory
+                .resolve("faux_kotlin_home")
+                .resolve("libexec")
+                .toAbsolutePath()
+                .toString(),
+              "external",
+              "false")))
+        .build()
+        .getView(KotlinBuckConfig.class);
 
     Path compilerJar = kotlinBuckConfig.getPathToCompilerJar();
     assertEquals(kotlinRuntime, compilerJar);
@@ -314,44 +238,44 @@
     MostFiles.makeExecutable(kotlinCompiler);
 
     KotlinBuckConfig kotlinBuckConfig =
-        FakeBuckConfig.builder()
-            .setSections(ImmutableMap.of("kotlin", ImmutableMap.of("external", "true")))
-            .setEnvironment(
-                ImmutableMap.of(
-                    "PATH",
-                    kotlinCompiler.getParent()
-                        + pathSeparator
-                        + EnvVariablesProvider.getSystemEnv().get("PATH")))
-            .build()
-            .getView(KotlinBuckConfig.class);
+      FakeBuckConfig.builder()
+        .setSections(ImmutableMap.of("kotlin", ImmutableMap.of("external", "true")))
+        .setEnvironment(
+          ImmutableMap.of(
+            "PATH",
+            kotlinCompiler.getParent()
+              + pathSeparator
+              + EnvVariablesProvider.getSystemEnv().get("PATH")))
+        .build()
+        .getView(KotlinBuckConfig.class);
 
     Path compilerJar = kotlinBuckConfig.getPathToCompilerJar();
     Assert.assertThat(
-        compilerJar.toString(), Matchers.containsString(testDataDirectory.toString()));
+      compilerJar.toString(), Matchers.containsString(testDataDirectory.toString()));
   }
 
   @Test
   public void testFindsKotlinStdlibJarInConfigWithAbsolutePath() throws HumanReadableException {
 
     Path kotlinRuntime =
-        testDataDirectory
-            .resolve("faux_kotlin_home")
-            .resolve("libexec")
-            .resolve("lib")
-            .resolve("kotlin-stdlib.jar");
-
-    KotlinBuckConfig kotlinBuckConfig =
-        FakeBuckConfig.builder()
-            .setSections(
-                ImmutableMap.of(
-                    "kotlin",
-                    ImmutableMap.of(
-                        "kotlin_home",
-                        testDataDirectory.resolve("faux_kotlin_home").toAbsolutePath().toString(),
-                        "external",
-                        "false")))
-            .build()
-            .getView(KotlinBuckConfig.class);
+      testDataDirectory
+        .resolve("faux_kotlin_home")
+        .resolve("libexec")
+        .resolve("lib")
+        .resolve("kotlin-stdlib.jar");
+
+    KotlinBuckConfig kotlinBuckConfig =
+      FakeBuckConfig.builder()
+        .setSections(
+          ImmutableMap.of(
+            "kotlin",
+            ImmutableMap.of(
+              "kotlin_home",
+              testDataDirectory.resolve("faux_kotlin_home").toAbsolutePath().toString(),
+              "external",
+              "false")))
+        .build()
+        .getView(KotlinBuckConfig.class);
 
     Path runtimeJar = kotlinBuckConfig.getPathToStdlibJar();
     assertEquals(kotlinRuntime, runtimeJar);
@@ -361,43 +285,29 @@
   public void testFindsKotlinStdlibJarInConfigWithAbsolutePath2() throws HumanReadableException {
 
     Path kotlinRuntime =
-        testDataDirectory
-            .resolve("faux_kotlin_home")
-            .resolve("libexec")
-            .resolve("lib")
-            .resolve("kotlin-stdlib.jar");
-
-    KotlinBuckConfig kotlinBuckConfig =
->>>>>>> f180cdb4
-        FakeBuckConfig.builder()
-            .setSections(ImmutableMap.of("kotlin", ImmutableMap.of("external", "true")))
-            .setEnvironment(
-                ImmutableMap.of(
-<<<<<<< HEAD
-                    "PATH",
-                    testDataDirectory.resolve("faux_kotlin_home").toAbsolutePath().toString()))
-            .build();
-
-    // WHEN
-    KotlinBuckConfig kotlinBuckConfig = new KotlinBuckConfig(buckConfig);
-
-    // THEN
-    assertTrue(kotlinBuckConfig.getKotlinc() instanceof ExternalKotlinc);
-    assertFalse(kotlinBuckConfig.getKotlinHomeTarget().isPresent());
-=======
-                    "kotlin",
-                    ImmutableMap.of(
-                        "kotlin_home",
-                        testDataDirectory
-                            .resolve("faux_kotlin_home")
-                            .resolve("libexec")
-                            .resolve("lib")
-                            .toAbsolutePath()
-                            .toString(),
-                        "external",
-                        "false")))
-            .build()
-            .getView(KotlinBuckConfig.class);
+      testDataDirectory
+        .resolve("faux_kotlin_home")
+        .resolve("libexec")
+        .resolve("lib")
+        .resolve("kotlin-stdlib.jar");
+
+    KotlinBuckConfig kotlinBuckConfig =
+      FakeBuckConfig.builder()
+        .setSections(
+          ImmutableMap.of(
+            "kotlin",
+            ImmutableMap.of(
+              "kotlin_home",
+              testDataDirectory
+                .resolve("faux_kotlin_home")
+                .resolve("libexec")
+                .resolve("lib")
+                .toAbsolutePath()
+                .toString(),
+              "external",
+              "false")))
+        .build()
+        .getView(KotlinBuckConfig.class);
 
     Path runtimeJar = kotlinBuckConfig.getPathToStdlibJar();
     assertEquals(kotlinRuntime, runtimeJar);
@@ -407,30 +317,29 @@
   public void testFindsKotlinStdlibJarInConfigWithRelativePath() throws HumanReadableException {
 
     KotlinBuckConfig kotlinBuckConfig =
-        FakeBuckConfig.builder()
-            .setFilesystem(TestProjectFilesystems.createProjectFilesystem(testDataDirectory))
-            .setSections(
-                ImmutableMap.of(
-                    "kotlin",
-                    ImmutableMap.of(
-                        "kotlin_home", "faux_kotlin_home",
-                        "external", "false")))
-            .build()
-            .getView(KotlinBuckConfig.class);
+      FakeBuckConfig.builder()
+        .setFilesystem(TestProjectFilesystems.createProjectFilesystem(testDataDirectory))
+        .setSections(
+          ImmutableMap.of(
+            "kotlin",
+            ImmutableMap.of(
+              "kotlin_home", "faux_kotlin_home",
+              "external", "false")))
+        .build()
+        .getView(KotlinBuckConfig.class);
 
     Path runtimeJar = kotlinBuckConfig.getPathToStdlibJar();
     assertNotNull(runtimeJar);
     assertTrue(runtimeJar.endsWith("faux_kotlin_home/libexec/lib/kotlin-stdlib.jar"));
->>>>>>> f180cdb4
   }
 
   @Test
   public void compileAgainstAbis() {
     KotlinBuckConfig config =
-        FakeBuckConfig.builder()
-            .setSections(ImmutableMap.of("kotlin", ImmutableMap.of("compile_against_abis", "true")))
-            .build()
-            .getView(KotlinBuckConfig.class);
+      FakeBuckConfig.builder()
+        .setSections(ImmutableMap.of("kotlin", ImmutableMap.of("compile_against_abis", "true")))
+        .build()
+        .getView(KotlinBuckConfig.class);
 
     assertTrue(config.shouldCompileAgainstAbis());
   }
@@ -445,11 +354,11 @@
   @Test
   public void generateSourceAbis() {
     KotlinBuckConfig config =
-        FakeBuckConfig.builder()
-            .setSections(
-                ImmutableMap.of("kotlin", ImmutableMap.of("abi_generation_mode", "source")))
-            .build()
-            .getView(KotlinBuckConfig.class);
+      FakeBuckConfig.builder()
+        .setSections(
+          ImmutableMap.of("kotlin", ImmutableMap.of("abi_generation_mode", "source")))
+        .build()
+        .getView(KotlinBuckConfig.class);
 
     assertEquals(AbiGenerationMode.SOURCE, config.getAbiGenerationMode());
   }
